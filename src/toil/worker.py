--- conflicted
+++ resolved
@@ -193,13 +193,8 @@
         for e in environment["PYTHONPATH"].split(':'):
             if e != '':
                 sys.path.append(e)
-<<<<<<< HEAD
-
-    toilWorkflowDir = Toil.getWorkflowDir(config.workflowID, config.workDir)
-=======
-                
+
     toilWorkflowDir = Toil.getLocalWorkflowDir(config.workflowID, config.workDir)
->>>>>>> 1ae5547f
 
     ##########################################
     #Setup the temporary directories.
