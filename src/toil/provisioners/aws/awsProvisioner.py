# Copyright (C) 2015 UCSC Computational Genomics Lab
#
# Licensed under the Apache License, Version 2.0 (the "License");
# you may not use this file except in compliance with the License.
# You may obtain a copy of the License at
#
#     http://www.apache.org/licenses/LICENSE-2.0
#
# Unless required by applicable law or agreed to in writing, software
# distributed under the License is distributed on an "AS IS" BASIS,
# WITHOUT WARRANTIES OR CONDITIONS OF ANY KIND, either express or implied.
# See the License for the specific language governing permissions and
# limitations under the License.
import os
import pipes
import socket
import subprocess
import logging

import time
from contextlib import contextmanager

import sys
from boto.ec2.blockdevicemapping import BlockDeviceMapping, BlockDeviceType
from boto.exception import BotoServerError, EC2ResponseError
from cgcloud.lib.ec2 import (ec2_instance_types, retry_ec2, wait_spot_requests_active, a_short_time,
                             wait_transition, inconsistencies_detected, create_ondemand_instances,
                             a_long_time)
from itertools import islice, count

from toil import applianceSelf
from toil.batchSystems.abstractBatchSystem import AbstractScalableBatchSystem
from toil.provisioners.abstractProvisioner import AbstractProvisioner, Shape
from toil.provisioners.aws import *
from cgcloud.lib.context import Context
from boto.utils import get_instance_metadata
from bd2k.util.retry import retry
from toil.provisioners import BaseAWSProvisioner

logger = logging.getLogger(__name__)


class AWSProvisioner(AbstractProvisioner, BaseAWSProvisioner):

    def __init__(self, config, batchSystem):
        self.instanceMetaData = get_instance_metadata()
        self.clusterName = self.instanceMetaData['security-groups']
        self.ctx = Context(availability_zone='us-west-2a', namespace=self._toNameSpace(self.clusterName))
        self.spotBid = None
        assert config.preemptableNodeType or config.nodeType
        if config.preemptableNodeType is not None:
            nodeBidTuple = config.preemptableNodeType.split(':', 1)
            self.spotBid = nodeBidTuple[1]
            self.instanceType = ec2_instance_types[nodeBidTuple[0]]
        else:
            self.instanceType = ec2_instance_types[config.nodeType]
        self.batchSystem = batchSystem
        self.leaderIP = self.instanceMetaData['local-ipv4']
        self.keyName = self.instanceMetaData['public-keys'].keys()[0]

    def setNodeCount(self, numNodes, preemptable=False, force=False):
        # get all nodes in cluster
        workerInstances = self._getWorkersInCluster(preemptable)
        instancesToLaunch = numNodes - len(workerInstances)
        logger.info('Adjusting cluster size by %s', instancesToLaunch)
        if instancesToLaunch > 0:
            self._addNodes(instancesToLaunch, preemptable=preemptable)
        elif instancesToLaunch < 0:
            self._removeNodes(instances=workerInstances, numNodes=numNodes, preemptable=preemptable, force=force)
        else:
            pass
        workerInstances = self._getWorkersInCluster(preemptable)
        return len(workerInstances)

    def getNodeShape(self, preemptable=False):
        instanceType = self.instanceType
        return Shape(wallTime=60 * 60,
                     memory=instanceType.memory * 2 ** 30,
                     cores=instanceType.cores,
                     disk=(instanceType.disks * instanceType.disk_capacity * 2 ** 30))

    @classmethod
    def sshLeader(cls, clusterName, args=None, **kwargs):
        leader = cls._getLeader(clusterName)
        logger.info('SSH ready')
        kwargs['tty'] = sys.stdin.isatty()
        command = args if args else ['bash']
        cls._sshAppliance(leader.ip_address, *command, **kwargs)

    @classmethod
<<<<<<< HEAD
    def dockerInfo(cls):
        try:
            return os.environ['TOIL_APPLIANCE_SELF']
        except KeyError:
            raise RuntimeError('Please set TOIL_APPLIANCE_SELF environment variable to the '
                               'image of the Toil Appliance you wish to use. For example: '
                               "'quay.io/ucsc_cgl/toil:3.5.0a1--80c340c5204bde016440e78e84350e3c13bd1801'. "
                               'See https://quay.io/repository/ucsc_cgl/toil-leader?tab=tags '
                               'for a full list of available versions.')


    @classmethod
    def _sshAppliance(cls, leaderIP, *args, **kwargs):
        """
        :param str leaderIP: IP of the master
        :param args: arguments to execute in the appliance
        :param kwargs: tty=bool tells docker whether or not to create a TTY shell for
            interactive SSHing. The default value is False. All other
            kwargs are passed as arguments into check_call
        """
        tty = kwargs.pop('tty', False)
        args = map(pipes.quote, args)
        ttyFlag = '-t' if tty else ''
        commandTokens = ['ssh', '-o', "StrictHostKeyChecking=no", '-t', 'core@%s' % leaderIP,
                         'docker', 'exec', '-i', ttyFlag, 'leader'] + args
        return subprocess.check_call(commandTokens, **kwargs)
=======
    def _sshAppliance(cls, leaderIP, command, tty=False):
        ttyFlag = 't' if tty else ''
        command = 'ssh -o "StrictHostKeyChecking=no" -t core@%s "docker exec -i%s leader %s"' % (leaderIP, ttyFlag, command)
        return subprocess.check_call(command, shell=True)
>>>>>>> 0c7e275b

    @classmethod
    def _sshInstance(cls, leaderIP, *args):
        args = map(pipes.quote, args)
        commandTokens = ['ssh', '-o', "StrictHostKeyChecking=no", '-t', 'core@%s' % leaderIP] + args
        ouput = subprocess.check_output(commandTokens)
        return ouput

    @classmethod
    def _toNameSpace(cls, clusterName):
        if not clusterName.startswith('/'):
            clusterName = '/'+clusterName+'/'
        return clusterName.replace('-','/')

    @classmethod
    def _getLeader(cls, clusterName, wait=False):
        ctx = Context(availability_zone='us-west-2a', namespace=cls._toNameSpace(clusterName))
        instances = cls.__getNodesInCluster(ctx, clusterName, both=True)
        instances.sort(key=lambda x: x.launch_time)
        leader = instances[0]  # assume leader was launched first
        if wait:
            logger.info("Waiting for leader to enter 'running' state...")
            wait_transition(leader, {'pending'}, 'running')
            logger.info('... leader is running')
            cls._waitForIP(leader)
            leaderIP = leader.ip_address
            cls._waitForSSHPort(leaderIP)
            # wait here so docker commands can be used reliably afterwards
            cls._waitForDockerDaemon(leaderIP)
            cls._waitForAppliance(leaderIP)
        return leader

    @classmethod
    def _waitForAppliance(cls, ip_address):
        logger.info('Waiting for leader Toil appliance to start...')
        while True:
            output = cls._sshInstance(ip_address, 'docker', 'ps')
            if 'leader' in output:
                logger.info('...Toil appliance started')
                break
            else:
                logger.info('...Still waiting, trying again in 10sec...')
                time.sleep(10)

    @classmethod
    def _waitForIP(cls, instance):
        """
        Wait until the instances has a public IP address assigned to it.

        :type instance: boto.ec2.instance.Instance
        """
        logger.info('Waiting for leader ip...')
        while True:
            time.sleep(a_short_time)
            instance.update()
            if instance.ip_address or instance.public_dns_name:
                logger.info('...got leader ip')
                break

    @classmethod
    def _waitForDockerDaemon(cls, ip_address):
        logger.info('Waiting for docker to start...')
        while True:
            output = cls._sshInstance(ip_address, 'ps', 'aux')
            time.sleep(5)
            if 'docker daemon' in output:
                # docker daemon has started
                break
            else:
                logger.info('... Still waiting...')
        logger.info('Docker daemon running')

    @classmethod
    def _waitForSSHPort(cls, ip_address):
        """
        Wait until the instance represented by this box is accessible via SSH.

        :return: the number of unsuccessful attempts to connect to the port before a the first
        success
        """
        logger.info('Waiting for leader ssh port to open...')
        for i in count():
            s = socket.socket(socket.AF_INET, socket.SOCK_STREAM)
            try:
                s.settimeout(a_short_time)
                s.connect((ip_address, 22))
                logger.info('...ssh port open')
                return i
            except socket.error:
                pass
            finally:
                s.close()

    @classmethod
    def launchCluster(cls, instanceType, keyName, clusterName, spotBid=None):
        ctx = Context(availability_zone='us-west-2a', namespace=cls._toNameSpace(clusterName))
        profileARN = cls._getProfileARN(ctx)
        # the security group name is used as the cluster identifier
        cls._createSecurityGroup(ctx, clusterName)
        bdm = cls._getBlockDeviceMapping(ec2_instance_types[instanceType])
        leaderData = dict(role='leader',
                          image=applianceSelf(),
                          entrypoint='mesos-master',
                          args=leaderArgs.format(name=clusterName))
        userData = awsUserData.format(**leaderData)
        kwargs = {'key_name': keyName, 'security_groups': [clusterName],
                  'instance_type': instanceType,
                  'user_data': userData, 'block_device_map': bdm,
                  'instance_profile_arn': profileARN}
        if not spotBid:
            logger.info('Launching non-preemptable leader')
            create_ondemand_instances(ctx.ec2, image_id=coreOSAMI,
                                      spec=kwargs, num_instances=1)
        else:
            logger.info('Launching preemptable leader')
            # force generator to evaluate
            list(create_spot_instances(ec2=ctx.ec2, price=spotBid, image_id=coreOSAMI,
                                       clusterName=clusterName, spec=kwargs, num_instances=1))
        return cls._getLeader(clusterName=clusterName, wait=True)

    @classmethod
    def destroyCluster(cls, clusterName):
        def expectedShutdownErrors(e):
            return e.status == 400 and 'dependent object' in e.body

        ctx = Context(availability_zone='us-west-2a', namespace=cls._toNameSpace(clusterName))
        instances = cls.__getNodesInCluster(ctx, clusterName, both=True)
        spotIDs = cls._getSpotRequestIDs(ctx, clusterName)
        if spotIDs:
            ctx.ec2.cancel_spot_instance_requests(request_ids=spotIDs)
        if instances:
            cls._deleteIAMProfiles(instances=instances, ctx=ctx)
            cls._terminateInstance(instances=instances, ctx=ctx)
        logger.info('Deleting security group...')
        for attempt in retry_ec2(retry_after=30, retry_for=300, retry_while=expectedShutdownErrors):
            with attempt:
                try:
                    ctx.ec2.delete_security_group(name=clusterName)
                except BotoServerError as e:
                    if e.error_code == 'InvalidGroup.NotFound':
                        logger.info("... Security group does not exist. It may have already been"
                                    "deleted")
                        return
                    else:
                        raise

        logger.info('... Succesfully deleted security group')

    @classmethod
    def _terminateInstance(cls, instances, ctx):
        instanceIDs = [x.id for x in instances]
        logger.info('Terminating instance(s): %s', instanceIDs)
        ctx.ec2.terminate_instances(instance_ids=instanceIDs)
        logger.info('Instance(s) terminated.')

    @classmethod
    def _deleteIAMProfiles(cls, instances, ctx):
        instanceProfiles = [x.instance_profile for x in instances]
        for profile in instanceProfiles:
            profile_name = profile['arn'].split('/', 1)[1]
            try:
                ctx.iam.remove_role_from_instance_profile(profile_name, profile_name)
            except BotoServerError as e:
                if e.status == 404:
                    pass
                else:
                    raise
            try:
                ctx.iam.delete_instance_profile(profile_name)
            except BotoServerError as e:
                if e.status == 404:
                    pass
                else:
                    raise

    def _addNodes(self, instancesToLaunch, preemptable=False):
        bdm = self._getBlockDeviceMapping(self.instanceType)
        arn = self._getProfileARN(self.ctx)
        workerData = dict(role='worker',
                          image=applianceSelf(),
                          entrypoint='mesos-slave',
                          args=workerArgs.format(ip=self.leaderIP, preemptable=preemptable))
        userData = awsUserData.format(**workerData)
        kwargs = {'key_name': self.keyName, 'security_groups': [self.clusterName],
                  'instance_type': self.instanceType.name,
                  'user_data': userData, 'block_device_map': bdm,
                  'instance_profile_arn': arn}

        if not preemptable:
            logger.info('Launching %s non-preemptable nodes', instancesToLaunch)
            create_ondemand_instances(self.ctx.ec2, image_id=coreOSAMI,
                                      spec=kwargs, num_instances=1)
        else:
            logger.info('Launching %s preemptable nodes', instancesToLaunch)
            # force generator to evaluate
            list(create_spot_instances(ec2=self.ctx.ec2, price=self.spotBid, image_id=coreOSAMI,
                                       clusterName=self.clusterName, spec=kwargs, num_instances=instancesToLaunch))
        logger.info('Launched %s new instance(s)', instancesToLaunch)

    @classmethod
    def _getBlockDeviceMapping(cls, instanceType):
        # determine number of ephemeral drives via cgcloud-lib
        bdtKeys = ['', '/dev/xvdb', '/dev/xvdc', '/dev/xvdd']
        bdm = BlockDeviceMapping()
        # the first disk is already attached for us so start with 2nd.
        for disk in xrange(1, instanceType.disks + 1):
            bdm[bdtKeys[disk]] = BlockDeviceType(
                ephemeral_name='ephemeral{}'.format(disk - 1))  # ephemeral counts start at 0

        logger.debug('Device mapping: %s', bdm)
        return bdm

    def _removeNodes(self, instances, numNodes, preemptable=False, force=False):
        # based off toil.provisioners.cgcloud.provisioner.CGCloudProvisioner._removeNodes()
        logger.debug('Attempting to delete nodes - force = %s', force)
        # If the batch system is scalable, we can use the number of currently running workers on
        # each node as the primary criterion to select which nodes to terminate.
        if isinstance(self.batchSystem, AbstractScalableBatchSystem):
            logger.debug('Using a scalable batch system')
            nodes = self.batchSystem.getNodes(preemptable)
            # Join nodes and instances on private IP address.
            nodes = [(instance, nodes.get(instance.private_ip_address)) for instance in instances]
            # Unless forced, exclude nodes with runnning workers. Note that it is possible for
            # the batch system to report stale nodes for which the corresponding instance was
            # terminated already. There can also be instances that the batch system doesn't have
            # nodes for yet. We'll ignore those, too, unless forced.
            nodes = [(instance, nodeInfo)
                     for instance, nodeInfo in nodes
                     if force or nodeInfo is not None and nodeInfo.workers < 1]
            # Sort nodes by number of workers and time left in billing cycle
            nodes.sort(key=lambda (instance, nodeInfo): (
                nodeInfo.workers if nodeInfo else 1,
                self._remainingBillingInterval(instance)))
            nodes = nodes[numNodes:]
            instancesTerminate = [instance for instance, nodeInfo in nodes]
        else:
            # Without load info all we can do is sort instances by time left in billing cycle.
            instances = sorted(instances,
                               key=lambda instance: (self._remainingBillingInterval(instance)))
            instancesTerminate = [instance for instance in islice(instances, numNodes)]
        if instancesTerminate:
            self._terminateInstance(instances=instancesTerminate, ctx=self.ctx)
        else:
            logger.debug('No nodes to delete')
        return len(instancesTerminate)

    @classmethod
    def __getNodesInCluster(cls, ctx, clusterName, preemptable=False, both=False):
        pendingInstances = ctx.ec2.get_only_instances(filters={'instance.group-name': clusterName,
                                                               'instance-state-name': 'pending'})
        runningInstances = ctx.ec2.get_only_instances(filters={'instance.group-name': clusterName,
                                                               'instance-state-name': 'running'})
        instances = set(pendingInstances)
        if not preemptable and not both:
            return [x for x in instances.union(set(runningInstances)) if x.spot_instance_request_id is None]
        elif preemptable and not both:
            return [x for x in instances.union(set(runningInstances)) if x.spot_instance_request_id is not None]
        elif both:
            return [x for x in instances.union(set(runningInstances))]

    def _getNodesInCluster(self, preeptable=False, both=False):
        if not both:
            return self.__getNodesInCluster(self.ctx, self.clusterName, preemptable=preeptable)
        else:
            return self.__getNodesInCluster(self.ctx, self.clusterName, both=both)

    def _getWorkersInCluster(self, preemptable):
        entireCluster = self._getNodesInCluster(both=True)
        logger.debug('All nodes in cluster %s', entireCluster)
        workerInstances = [i for i in entireCluster if i.private_ip_address != self.leaderIP and
                           preemptable != (i.spot_instance_request_id is None)]
        logger.debug('Workers found in cluster after filtering %s', workerInstances)
        return workerInstances

    @classmethod
    def _getSpotRequestIDs(cls, ctx, clusterName):
        requests = ctx.ec2.get_all_spot_instance_requests()
        tags = ctx.ec2.get_all_tags({'tag:': {'clusterName': clusterName}})
        idsToCancel = [tag.id for tag in tags]
        return [request for request in requests if request.id in idsToCancel]

    @classmethod
    def _createSecurityGroup(cls, ctx, name):
        def groupNotFound(e):
            retry = (e.status == 400 and 'does not exist in default VPC' in e.body)
            return retry

        # security group create/get. ssh + all ports open within the group
        try:
            web = ctx.ec2.create_security_group(name, 'Toil appliance security group')
        except EC2ResponseError as e:
            if e.status == 400 and 'already exists' in e.body:
                pass  # group exists- nothing to do
            else:
                raise
        else:
            for attempt in retry(predicate=groupNotFound, timeout=300):
                with attempt:
                    # open port 22 for ssh-ing
                    web.authorize(ip_protocol='tcp', from_port=22, to_port=22, cidr_ip='0.0.0.0/0')
            for attempt in retry(predicate=groupNotFound, timeout=300):
                with attempt:
                    # the following authorizes all port access within the web security group
                    web.authorize(ip_protocol='tcp', from_port=0, to_port=65535, src_group=web)
            for attempt in retry(predicate=groupNotFound, timeout=300):
                with attempt:
                    # open port 5050-5051 for mesos web interface
                    web.authorize(ip_protocol='tcp', from_port=5050, to_port=5051, cidr_ip='0.0.0.0/0')

    @classmethod
    def _getProfileARN(cls, ctx):
        def addRoleErrors(e):
            return e.status == 404
        roleName = 'toil'
        policy = dict(iam_full=iamFullPolicy, ec2_full=ec2FullPolicy,
                      s3_full=s3FullPolicy, sbd_full=sdbFullPolicy)
        iamRoleName = ctx.setup_iam_ec2_role(role_name=roleName, policies=policy)

        try:
            profile = ctx.iam.get_instance_profile(iamRoleName)
        except BotoServerError as e:
            if e.status == 404:
                profile = ctx.iam.create_instance_profile(iamRoleName)
                profile = profile.create_instance_profile_response.create_instance_profile_result
            else:
                raise
        else:
            profile = profile.get_instance_profile_response.get_instance_profile_result
        profile = profile.instance_profile
        profile_arn = profile.arn

        if len(profile.roles) > 1:
                raise RuntimeError('Did not expect profile to contain more than one role')
        elif len(profile.roles) == 1:
            # this should be profile.roles[0].role_name
            if profile.roles.member.role_name == iamRoleName:
                return profile_arn
            else:
                ctx.iam.remove_role_from_instance_profile(iamRoleName,
                                                          profile.roles.member.role_name)
        for attempt in retry(predicate=addRoleErrors):
            with attempt:
                ctx.iam.add_role_to_instance_profile(iamRoleName, iamRoleName)
        return profile_arn


def create_spot_instances(ec2, price, image_id, spec, clusterName,
                          num_instances=1, timeout=None, tentative=False):
    """
    Adapted from cgcloud.lib.ec2.create_spot_instances to tag spot requests with the cluster name
    so they can be discovered and cleaned up at a later time

    :rtype: Iterator[list[Instance]]
    """
    def spotRequestNotFound(e):
        return e.error_code == "InvalidSpotInstanceRequestID.NotFound"

    for attempt in retry_ec2(retry_for=a_long_time,
                             retry_while=inconsistencies_detected):
        with attempt:
            requests = ec2.request_spot_instances(price, image_id, count=num_instances, **spec)

    for requestID in (request.id for request in requests):
        for attempt in retry_ec2(retry_while=spotRequestNotFound):
            with attempt:
                ec2.create_tags([requestID], {'clusterName': clusterName})

    num_active, num_other = 0, 0
    # noinspection PyUnboundLocalVariable,PyTypeChecker
    # request_spot_instances's type annotation is wrong
    for batch in wait_spot_requests_active(ec2,
                                           requests,
                                           timeout=timeout,
                                           tentative=tentative):
        instance_ids = []
        for request in batch:
            if request.state == 'active':
                instance_ids.append(request.instance_id)
                num_active += 1
            else:
                logger.info('Request %s in unexpected state %s.', request.id, request.state)
                num_other += 1
        if instance_ids:
            # This next line is the reason we batch. It's so we can get multiple instances in
            # a single request.
            yield ec2.get_only_instances(instance_ids)
    if not num_active:
        message = 'None of the spot requests entered the active state'
        if tentative:
            logger.warn(message + '.')
        else:
            raise RuntimeError(message)
    if num_other:
        logger.warn('%i request(s) entered a state other than active.', num_other)<|MERGE_RESOLUTION|>--- conflicted
+++ resolved
@@ -18,7 +18,6 @@
 import logging
 
 import time
-from contextlib import contextmanager
 
 import sys
 from boto.ec2.blockdevicemapping import BlockDeviceMapping, BlockDeviceType
@@ -88,7 +87,6 @@
         cls._sshAppliance(leader.ip_address, *command, **kwargs)
 
     @classmethod
-<<<<<<< HEAD
     def dockerInfo(cls):
         try:
             return os.environ['TOIL_APPLIANCE_SELF']
@@ -115,12 +113,6 @@
         commandTokens = ['ssh', '-o', "StrictHostKeyChecking=no", '-t', 'core@%s' % leaderIP,
                          'docker', 'exec', '-i', ttyFlag, 'leader'] + args
         return subprocess.check_call(commandTokens, **kwargs)
-=======
-    def _sshAppliance(cls, leaderIP, command, tty=False):
-        ttyFlag = 't' if tty else ''
-        command = 'ssh -o "StrictHostKeyChecking=no" -t core@%s "docker exec -i%s leader %s"' % (leaderIP, ttyFlag, command)
-        return subprocess.check_call(command, shell=True)
->>>>>>> 0c7e275b
 
     @classmethod
     def _sshInstance(cls, leaderIP, *args):
