# Copyright (C) 2015 UCSC Computational Genomics Lab
#
# Licensed under the Apache License, Version 2.0 (the "License");
# you may not use this file except in compliance with the License.
# You may obtain a copy of the License at
#
#     http://www.apache.org/licenses/LICENSE-2.0
#
# Unless required by applicable law or agreed to in writing, software
# distributed under the License is distributed on an "AS IS" BASIS,
# WITHOUT WARRANTIES OR CONDITIONS OF ANY KIND, either express or implied.
# See the License for the specific language governing permissions and
# limitations under the License.

from __future__ import absolute_import
import os
import sys
import importlib
from argparse import ArgumentParser
import xml.etree.cElementTree as ET
from abc import ABCMeta, abstractmethod
import tempfile
import uuid
import time
import copy_reg
import cPickle
import logging
import shutil
import stat
import inspect
from threading import Thread, Semaphore, Event
from Queue import Queue, Empty
<<<<<<< HEAD
from bd2k.util.humanize import human2bytes 
from io import BytesIO 
=======
from bd2k.util.expando import Expando
from bd2k.util.humanize import human2bytes
from io import BytesIO
>>>>>>> c75e8cce
from toil.resource import ModuleDescriptor
from toil.common import loadJobStore

logger = logging.getLogger( __name__ )

from toil.lib.bioio import (setLoggingFromOptions,
                               getTotalCpuTimeAndMemoryUsage, getTotalCpuTime)
from toil.common import setupToil, addOptions
from toil.leader import mainLoop

class Job(object):
    """
    Class represents a unit of work in toil. 
    """
    def __init__(self, memory=None, cores=None, disk=None, preemptable=None, cache=None):
        """
        This method must be called by any overriding constructor.
        
        :param memory: the maximum number of bytes of memory the job will \
        require to run.  
        :param cores: the number of CPU cores required.
        :param disk: the amount of local disk space required by the job, \
        expressed in bytes.
        :param preemptable: if the job can be run on a preemptable node.
        :param cache: the amount of disk (so that cache <= disk), expressed in bytes, \
        for storing files from previous jobs so that they can be accessed from a local copy. 
        
        :type memory: int or string convertible by bd2k.util.humanize.human2bytes to an int
        :type cores: int or string convertible by bd2k.util.humanize.human2bytes to an int
        :type disk: int or string convertible by bd2k.util.humanize.human2bytes to an int
        :type preemptable: boolean
        :type cache: int or string convertible by bd2k.util.humanize.human2bytes to an int
        """
        self.cores = cores
        parse = lambda x : x if x is None else human2bytes(str(x))
        self.memory = parse(memory)
        self.disk = parse(disk)
        self.cache = parse(cache)
        self.preemptable = preemptable
        #Private class variables

        #See Job.addChild
        self._children = []
        #See Job.addFollowOn
        self._followOns = []
        #See Job.addService
        self._services = []
        #A follow-on, service or child of a job A, is a "direct successor" of A, if B
        #is a direct successor of A, then A is a "direct predecessor" of B.
        self._directPredecessors = set()
        # Note that self.__module__ is not necessarily this module, i.e. job.py. It is the module
        # defining the class self is an instance of, which may be a subclass of Job that may be
        # defined in a different module.
        self.userModule = ModuleDescriptor.forModule(self.__module__)
        #See Job.rv()
        self._rvs = {}
        self._promiseJobStore = None
        

    def run(self, fileStore):
        """
        Override this function to perform work and dynamically create successor jobs.
        
        :param toil.job.Job.FileStore fileStore: Used to create local and globally \
        sharable temporary files and to send log messages to the leader process.
        
        :return: The return value of the function can be passed to other jobs \
        by means of :func:`toil.job.Job.rv`.
        """
        pass

    def addChild(self, childJob):
        """
        Adds childJob to be run as child of this job. Child jobs will be run \
        directly after this job's :func:`toil.job.Job.run` method has completed.
        
        :param toil.job.Job childJob:
        :return: childJob
        :rtype: toil.job.Job
        """
        self._children.append(childJob)
        childJob._addPredecessor(self)
        return childJob

    def hasChild(self, childJob):
        """
        Check if childJob is already a child of this job.
        
        :param toil.job.Job childJob:
        :return: True if childJob is a child of the job, else False.
        :rtype: Boolean
        """
        return childJob in self._children
    
    def addFollowOn(self, followOnJob):
        """
        Adds a follow-on job, follow-on jobs will be run after the child jobs and \
        their successors have been run. 
        
        :param toil.job.Job followOnJob:
        :return: followOnJob
        :rtype: toil.job.Job
        """
        self._followOns.append(followOnJob)
        followOnJob._addPredecessor(self)
        return followOnJob

    def addService(self, service):
        """
        Add a service. 
        
        The :func:`toil.job.Job.Service.start` method of the service will be called \
        after the run method has completed but before any successors are run. \
        The service's :func:`toil.job.Job.Service.stop` method will be called once \
        the successors of the job have been run. 
        
        Services allow things like databases and servers to be started and accessed \
        by jobs in a workflow.
        
        :param toil.job.Job.Service service: Service to add.
        :return: a promise that will be replaced with the return value from \
        :func:`toil.job.Job.Service.start` of service in any successor of the job.
        :rtype: toil.job.PromisedJobReturnValue 
        """
        jobService = ServiceJob(service)
        self._services.append(jobService)
        return jobService.rv()

    ##Convenience functions for creating jobs

    def addChildFn(self, fn, *args, **kwargs):
        """
        Adds a function as a child job.
        
        :param fn: Function to be run as a child job with *args and **kwargs as \
        arguments to this function. See toil.job.FunctionWrappingJob for reserved \
        keyword arguments used to specify resource requirements.
        :return: The new child job that wraps fn.
        :rtype: toil.job.FunctionWrappingJob
        """
        return self.addChild(FunctionWrappingJob(fn, *args, **kwargs))
    
    def addFollowOnFn(self, fn, *args, **kwargs):
        """
        Adds a function as a follow-on job.
        
        :param fn: Function to be run as a follow-on job with *args and **kwargs as \
        arguments to this function. See toil.job.FunctionWrappingJob for reserved \
        keyword arguments used to specify resource requirements.
        :return: The new follow-on job that wraps fn.
        :rtype: toil.job.FunctionWrappingJob
        """
        return self.addFollowOn(FunctionWrappingJob(fn, *args, **kwargs))

    def addChildJobFn(self, fn, *args, **kwargs):
        """
        Adds a job function as a child job. See :class:`toil.job.JobFunctionWrappingJob`
        for a definition of a job function.
        
        :param fn: Job function to be run as a child job with *args and **kwargs as \
        arguments to this function. See toil.job.JobFunctionWrappingJob for reserved \
        keyword arguments used to specify resource requirements.
        :return: The new child job that wraps fn.
        :rtype: toil.job.JobFunctionWrappingJob
        """
        return self.addChild(JobFunctionWrappingJob(fn, *args, **kwargs))

    def addFollowOnJobFn(self, fn, *args, **kwargs):
        """
        Add a follow-on job function. See :class:`toil.job.JobFunctionWrappingJob`
        for a definition of a job function.
        
        :param fn: Job function to be run as a follow-on job with *args and **kwargs as \
        arguments to this function. See toil.job.JobFunctionWrappingJob for reserved \
        keyword arguments used to specify resource requirements.
        :return: The new follow-on job that wraps fn.
        :rtype: toil.job.JobFunctionWrappingJob
        """
        return self.addFollowOn(JobFunctionWrappingJob(fn, *args, **kwargs))
    
    @staticmethod
    def wrapFn(fn, *args, **kwargs):
        """
        Makes a Job out of a function. \
        Convenience function for constructor of :class:`toil.job.FunctionWrappingJob`.
        
        :param fn: Function to be run with *args and **kwargs as arguments. \
        See toil.job.JobFunctionWrappingJob for reserved keyword arguments used \
        to specify resource requirements.
        :return: The new function that wraps fn.
        :rtype: toil.job.FunctionWrappingJob
        """
        return FunctionWrappingJob(fn, *args, **kwargs)

    @staticmethod
    def wrapJobFn(fn, *args, **kwargs):
        """
        Makes a Job out of a job function. \
        Convenience function for constructor of :class:`toil.job.JobFunctionWrappingJob`.
        
        :param fn: Job function to be run with *args and **kwargs as arguments. \
        See toil.job.JobFunctionWrappingJob for reserved keyword arguments used \
        to specify resource requirements.
        :return: The new job function that wraps fn.
        :rtype: toil.job.JobFunctionWrappingJob
        """
        return JobFunctionWrappingJob(fn, *args, **kwargs)

    def encapsulate(self):
        """
        Encapsulates the job, see :class:`toil.job.EncapsulatedJob`.
        Convenience function for constructor of :class:`toil.job.EncapsulatedJob`.
        
        :return: an encapsulated version of this job.
        :rtype: toil.job.EncapsulatedJob.
        """
        return EncapsulatedJob(self)

    ####################################################
    #The following function is used for passing return values between
    #job run functions
    ####################################################
    
    def rv(self, argIndex=None):
        """
        Gets a *promise* (:class:`toil.job.PromisedJobReturnValue`) representing \
        a return value of the job's run function.
        
        :param argIndex: If None the complete return value will be returned, \
        if argIndex is an integer it is used to refer to the return value as indexable \
        (tuple/list/dictionary, or in general an object that implements __getitem__), \
        hence rv(i) would refer to the ith (indexed from 0) member of the return value.
        :type argIndex: int or None
        
        :return: A promise representing the return value of the :func:`toil.job.Job.run` function. 
        
        :rtype: toil.job.PromisedJobReturnValue, referred to as a "promise"
        """
        if argIndex not in self._rvs:
            self._rvs[argIndex] = [] #This will be a list of jobStoreFileIDs for promises which will
            #be added to when the PromisedJobReturnValue instances are serialised in a lazy fashion
        def registerPromiseCallBack():
            #Returns the jobStoreFileID and jobStore string
            if self._promiseJobStore == None:
                raise RuntimeError("Trying to pass a promise from a promising job "
                                   "that is not predecessor of the job receiving the promise")
            jobStoreFileID = self._promiseJobStore.getEmptyFileStoreID()
            self._rvs[argIndex].append(jobStoreFileID)
            return jobStoreFileID, self._promiseJobStore.config.jobStore
        return PromisedJobReturnValue(registerPromiseCallBack)

    ####################################################
    #Cycle/connectivity checking
    ####################################################

    def checkJobGraphForDeadlocks(self):
        """
        :raises toil.job.JobGraphDeadlockException: if the job graph \
        is cyclic or contains multiple roots. 
        
        See :func:`toil.job.Job.checkJobGraphConnected` and \
        :func:`toil.job.Job.checkJobGraphAcyclic` for more info.
        """
        self.checkJobGraphConnected()
        self.checkJobGraphAcylic()

    def getRootJobs(self):
        """
        :return: The roots of the connected component of jobs that contains this job. \
        A root is a job with no predecessors.
        :rtype : set of toil.job.Job instances
        """
        roots = set()
        visited = set()
        #Function to get the roots of a job
        def getRoots(job):
            if job not in visited:
                visited.add(job)
                if len(job._directPredecessors) > 0:
                    map(lambda p : getRoots(p), job._directPredecessors)
                else:
                    roots.add(job)
                #The following call ensures we explore all successor edges.
                map(lambda c : getRoots(c), job._children +
                    job._followOns + job._services)
        getRoots(self)
        return roots

    def checkJobGraphConnected(self):
        """
        :raises toil.job.JobGraphDeadlockException: if :func:`toil.job.Job.getRootJobs` does \
        not contain exactly one root job.
        
        As execution always starts from one root job, having multiple root jobs will \
        cause a deadlock to occur.
        """
        rootJobs = self.getRootJobs()
        if len(rootJobs) != 1:
            raise JobGraphDeadlockException("Graph does not contain exactly one"
                                            " root job: %s" % rootJobs)

    def checkJobGraphAcylic(self):
        """
        :raises toil.job.JobGraphDeadlockException: if the connected component \
        of jobs containing this job contains any cycles of child/followOn dependencies \
        in the *augmented job graph* (see below). Such cycles are not allowed \
        in valid job graphs. 
        
        A follow-on edge (A, B) between two jobs A and B is equivalent \
        to adding a child edge to B from (1) A, (2) from each child of A, \
        and (3) from the successors of each child of A. We call each such edge \
        an edge an "implied" edge. The augmented job graph is a job graph including \
        all the implied edges.

        For a job graph G = (V, E) the algorithm is O(|V|^2). It is O(|V| + |E|) for \
        a graph with no follow-ons. The former follow-on case could be improved!
        """
        #Get the root jobs
        roots = self.getRootJobs()
        if len(roots) == 0:
            raise JobGraphDeadlockException("Graph contains no root jobs due to cycles")

        #Get implied edges
        extraEdges = self._getImpliedEdges(roots)

        #Check for directed cycles in the augmented graph
        visited = set()
        for root in roots:
            root._checkJobGraphAcylicDFS([], visited, extraEdges)

    ####################################################
    #The following nested classes are used for
    #creating jobtrees (Job.Runner),
    #managing temporary files (Job.FileStore),
    #and defining a service (Job.Service)
    ####################################################

    class Runner(object):
        """
        Used to setup and run Toil workflow.
        """
        @staticmethod
        def getDefaultArgumentParser():
            """
            Get argument parser with added toil workflow options.
            
            :returns: The argument parser used by a toil workflow with added Toil options.
            :rtype: :class:`argparse.ArgumentParser` 
            """
            parser = ArgumentParser()
            Job.Runner.addToilOptions(parser)
            return parser
        
        @staticmethod
        def getDefaultOptions(jobStore):
            """
            Get default options for a toil workflow.
            
            :param string jobStore: A string describing the jobStore \
            for the workflow.
            :returns: The options used by a toil workflow.
            :rtype: argparse.ArgumentParser values object
            """
            parser = Job.Runner.getDefaultArgumentParser()
            return parser.parse_args(args=[jobStore])
        
        @staticmethod
        def addToilOptions(parser):
            """
            Adds the default toil options to an :mod:`optparse` or :mod:`argparse`
            parser object.
            
            :param parser: Options object to add toil options to.
            :type parser: optparse.OptionParser or argparse.ArgumentParser
            """
            addOptions(parser)

        @staticmethod
        def startToil(job, options):
            """
            Runs the toil workflow using the given options \
            (see Job.Runner.getDefaultOptions and Job.Runner.addToilOptions) \
            starting with this job. 
            :param toil.job.Job job: root job of the workflow
            :raises: toil.leader.FailedJobsException if at the end of function \
            their remain failed jobs.
            :returns: return value of job's run function
            """
            setLoggingFromOptions(options)
            with setupToil(options, userScript=job.getUserScript()) as (config, batchSystem, 
                                                                        provisioner, jobStore):
                if options.restart:
                    jobStore.clean(job._loadRootJob(jobStore)) #This cleans up any half 
                    # written jobs after a restart
                    rootJob = job._loadRootJob(jobStore)
                else:
                    #Make a file to store the root jobs return value in
                    jobStoreFileID = jobStore.getEmptyFileStoreID()
                    #Add the root job return value as a promise
                    if None not in job._rvs:
                        job._rvs[None] = [] 
                    job._rvs[None].append(jobStoreFileID)
                    #Write the name of the promise file in a shared file
                    with jobStore.writeSharedFileStream("rootJobReturnValue") as fH:
                        fH.write(jobStoreFileID)
                    #Setup the first wrapper.
                    rootJob = job._serialiseFirstJob(jobStore)
                return mainLoop(config, batchSystem, provisioner, jobStore, rootJob)

    class FileStore( object ):
        """
        Class used to manage temporary files, read and write files from the job store\
        and log messages, passed as argument to the :func:`toil.job.Job.run` method.
        """
        #Variables used for synching reads/writes
        _lockFilesLock = Semaphore()
        _lockFiles = set()
        #For files in jobStore that are on the local disk, 
        #map of jobStoreFileIDs to locations in localTempDir.
        _jobStoreFileIDToCacheLocation = {}
        _terminateEvent = Event() #Used to signify crashes in threads
        
        def __init__(self, jobStore, jobWrapper, localTempDir, inputBlockFn):
            """
            This constructor should not be called by the user, \
            FileStore instances are only provided as arguments to the run function.
            
            :param toil.jobStores.abstractJobStore.JobStore jobStore: The job store \
            for the workflow.
            :param toil.jobWrapper.JobWrapper jobWrapper: The jobWrapper for the job.
            :param string localTempDir: A temporary directory in which local temporary \
            files will be placed.
            :param method inputBlockFn: A function which blocks and which is called before \
            the fileStore completes atomically updating the jobs files in the job store.
            """
            self.jobStore = jobStore
            self.jobWrapper = jobWrapper
            self.localTempDir = os.path.abspath(localTempDir)
            self.loggingMessages = []
            self.filesToDelete = set()
            self.jobsToDelete = set()
            #Asynchronous writes stuff
            self.workerNumber = 2
            self.queue = Queue()
            self.updateSemaphore = Semaphore() 
            #Function to write files asynchronously to job store
            def asyncWrite():
                try:
                    while True:
                        try:
                            #Block for up to two seconds waiting for a file
                            args = self.queue.get(timeout=2)
                        except Empty:
                            #Check if termination event is signaled 
                            #(set in the event of an exception in the worker)
                            if self._terminateEvent.isSet():
                                raise RuntimeError("The termination flag is set, exiting")
                            continue
                        #Normal termination condition is getting None from queue
                        if args == None:
                            break
                        inputFileHandle, jobStoreFileID = args
                        #We pass in a fileHandle, rather than the file-name, in case 
                        #the file itself is deleted. The fileHandle itself should persist 
                        #while we maintain the open file handle
                        with jobStore.updateFileStream(jobStoreFileID) as outputFileHandle:
                            bufferSize=1000000 #TODO: This buffer number probably needs to be modified/tuned
                            while 1:
                                copyBuffer = inputFileHandle.read(bufferSize)
                                if not copyBuffer:
                                    break
                                outputFileHandle.write(copyBuffer)
                        inputFileHandle.close()
                        #Remove the file from the lock files
                        with self._lockFilesLock:
                            self._lockFiles.remove(jobStoreFileID)
                except:
                    self._terminateEvent.set()
                    raise
                    
            self.workers = map(lambda i : Thread(target=asyncWrite), 
                               range(self.workerNumber))
            for worker in self.workers:
                worker.start()
            self.inputBlockFn = inputBlockFn

        def getLocalTempDir(self):
            """
            Get a new local temporary directory in which to write files that persist \
            for the duration of the job.
            
            :return: The absolute path to a new local temporary directory. \
            This directory will exist for the duration of the job only, and is \
            guaranteed to be deleted once the job terminates, removing all files \
            it contains recursively. 
            :rtype: string
            """
            return os.path.abspath(tempfile.mkdtemp(prefix="t", dir=self.localTempDir))
        
        def getLocalTempFile(self):
            """
            Get a new local temporary file that will persist for the duration of the job.
            
            :return: The absolute path to a local temporary file. \
            This file will exist for the duration of the job only, and \
            is guaranteed to be deleted once the job terminates.
            :rtype: string
            """
            handle, tmpFile = tempfile.mkstemp(prefix="tmp",
                                               suffix=".tmp", dir=self.localTempDir)
            os.close(handle)
            return os.path.abspath(tmpFile) 

        def writeGlobalFile(self, localFileName, cleanup=False):
            """
            Takes a file (as a path) and uploads it to the job store. 
            
            If the local file is a file returned by :func:`toil.job.Job.FileStore.getLocalTempFile` \
            or is in a directory, or, recursively, a subdirectory, returned by \
            :func:`toil.job.Job.FileStore.getLocalTempDir` then the write is asynchronous, \
            so further modifications during execution to the file pointed by \
            localFileName will result in undetermined behavior. Otherwise, the \
            method will block until the file is written to the file store. 
            
            :param string localFileName: The path to the local file to upload.
            
            :param Boolean cleanup: if True then the copy of the global file will \
            be deleted once the job and all its successors have completed running. \
            If not the global file must be deleted manually.
            
            :returns: an ID that can be used to retrieve the file. 
            """
            #Put the file into the cache if it is a path within localTempDir
            absLocalFileName = os.path.abspath(localFileName)
            cleanupID = None if not cleanup else self.jobWrapper.jobStoreID
            if absLocalFileName.startswith(self.localTempDir):
                jobStoreFileID = self.jobStore.getEmptyFileStoreID(cleanupID)
                self.queue.put((open(absLocalFileName, 'r'), jobStoreFileID))
                #Chmod to make file read only to try to prevent accidental user modification
                os.chmod(absLocalFileName, stat.S_IRUSR | stat.S_IRGRP | stat.S_IROTH)
                with self._lockFilesLock:
                    self._lockFiles.add(jobStoreFileID)
                self._jobStoreFileIDToCacheLocation[jobStoreFileID] = absLocalFileName
            else:
                #Write the file directly to the file store
                jobStoreFileID = self.jobStore.writeFile(localFileName, cleanupID)
            return jobStoreFileID
        
        def writeGlobalFileStream(self, cleanup=False):
            """
            Similar to writeGlobalFile, but allows the writing of a stream to the job store.
            
            :param Boolean cleanup: is as in :func:`toil.job.Job.FileStore.writeGlobalFile`.
            
            :returns: a context manager yielding a tuple of 1) a file handle which \
            can be written to and 2) the ID of the resulting file in the job store. \
            The yielded file handle does not need to and should not be closed explicitly.
            """
            #TODO: Make this work with the caching??
            return self.jobStore.writeFileStream(None if not cleanup else self.jobWrapper.jobStoreID)
        
        def readGlobalFile(self, fileStoreID, userPath=None, cache=True):
            """
            Get a copy of a file in the job store. 
            
            :param string userPath: a path to the name of file to which the global \ 
            file will be copied or hard-linked (see below). 
            
            :param boolean cache: If True will use caching (see below). Caching will \
            attempt to keep copies of files between sequences of jobs run on the same \
            worker. 
            
            If cache=True and userPath is either: (1) a file path contained within \
            a directory or, recursively, a subdirectory of a temporary directory \
            returned by Job.FileStore.getLocalTempDir(), or (2) a file path returned by \ 
            Job.FileStore.getLocalTempFile() then the file will be cached and returned file \
            will be read only (have permissions 444).
            
            If userPath is specified and the file is already cached, the userPath file \
            will be a hard link to the actual location, else it will be an actual copy \
            of the file. 
            
            If the cache=False or userPath is not either of the above the file will not \
            be cached and will have default permissions. Note, if the file is already cached \
            this will result in two copies of the file on the system.
            
            :return: an absolute path to a local, temporary copy of the file keyed \
            by fileStoreID. 
            :rtype : string
            """
            if fileStoreID in self.filesToDelete:
                raise RuntimeError("Trying to access a file in the jobStore you've deleted: %s" % fileStoreID)
            if userPath != None:
                userPath = os.path.abspath(userPath) #Make an absolute path
                #Turn off caching if user file is not in localTempDir
                if cache and not userPath.startswith(self.localTempDir):
                    cache = False  
            #When requesting a new file from the jobStore first check if fileStoreID
            #is a key in _jobStoreFileIDToCacheLocation.
            if fileStoreID in self._jobStoreFileIDToCacheLocation:
                cachedAbsFilePath = self._jobStoreFileIDToCacheLocation[fileStoreID]   
                if cache:
                    #If the user specifies a location and it is not the current location
                    #return a hardlink to the location, else return the original location
                    if userPath == None or userPath == cachedAbsFilePath:
                        return cachedAbsFilePath
                    #Chmod to make file read only
                    if os.path.exists(userPath):
                        os.remove(userPath)
                    os.link(cachedAbsFilePath, userPath)
                    return userPath
                else:
                    #If caching is not true then make a copy of the file
                    localFilePath = userPath if userPath != None else self.getLocalTempFile()
                    shutil.copyfile(cachedAbsFilePath, localFilePath)
                    return localFilePath
            else:
                #If it is not in the cache read it from the jobStore to the 
                #desired location
                localFilePath = userPath if userPath != None else self.getLocalTempFile()
                self.jobStore.readFile(fileStoreID, localFilePath)
                #If caching is enabled and the file is in local temp dir then
                #add to cache and make read only
                if cache:
                    assert localFilePath.startswith(self.localTempDir)
                    self._jobStoreFileIDToCacheLocation[fileStoreID] = localFilePath
                    os.chmod(localFilePath, stat.S_IRUSR | stat.S_IRGRP | stat.S_IROTH)
                return localFilePath

        def readGlobalFileStream(self, fileStoreID):
            """
            Similar to readGlobalFile, but allows a stream to be read from the job \
            store.
            
            :returns: a context manager yielding a file handle which can be read from. \
            The yielded file handle does not need to and should not be closed explicitly.
            """
            if fileStoreID in self.filesToDelete:
                raise RuntimeError("Trying to access a file in the jobStore you've deleted: %s" % fileStoreID)
            
            #If fileStoreID is in the cache provide a handle from the local cache
            if fileStoreID in self._jobStoreFileIDToCacheLocation:
                #This leaks file handles (but the commented out code does not work properly)
                return open(self._jobStoreFileIDToCacheLocation[fileStoreID], 'r') 
                #with open(self._jobStoreFileIDToCacheLocation[fileStoreID], 'r') as fH:
                #        yield fH
            else:
                #TODO: Progressively add the file to the cache
                return self.jobStore.readFileStream(fileStoreID)
                #with self.jobStore.readFileStream(fileStoreID) as fH:
                #    yield fH

        def deleteGlobalFile(self, fileStoreID):
            """
            Deletes a global file with the given job store ID. 
            
            To ensure that the job can be restarted if necessary, the delete \
            will not happen until after the job's run method has completed.
            
            :param fileStoreID: the job store ID of the file to be deleted.
            """
            self.filesToDelete.add(fileStoreID)
            #If the fileStoreID is in the cache:
            if fileStoreID in self._jobStoreFileIDToCacheLocation:
                #This will result in the files removal from the cache at the end of the current job
                self._jobStoreFileIDToCacheLocation.pop(fileStoreID)

        def logToMaster(self, string, level=logging.INFO):
            """
            Send a logging message to the leader. The message will also be \
            logged by the worker at the same level.
            
            :param string: The string to log.
            :param int level: The logging level.
            """
            logger.log(level=level, msg=("LOG-TO-MASTER: " + string))
            self.loggingMessages.append((str(string), level))
            
        #Private methods 
        
        def _updateJobWhenDone(self):
            """
            Asynchronously update the status of the job on the disk, first waiting \
            until the writing threads have finished and the input blockFn has stopped \
            blocking.
            """
            def asyncUpdate():
                try:
                    #Wait till all file writes have completed
                    for i in xrange(len(self.workers)):
                        self.queue.put(None)
            
                    for thread in self.workers:
                        thread.join()
                    
                    #Wait till input block-fn returns - in the event of an exception
                    #this will eventually terminate 
                    self.inputBlockFn()
                    
                    #Check the terminate event, if set we can not guarantee
                    #that the workers ended correctly, therefore we exit without
                    #completing the update
                    if self._terminateEvent.isSet():
                        raise RuntimeError("The termination flag is set, exiting before update")
                    
                    #Indicate any files that should be deleted once the update of 
                    #the job wrapper is completed.
                    self.jobWrapper.filesToDelete = list(self.filesToDelete)
                    
                    #Complete the job
                    self.jobStore.update(self.jobWrapper)
                    
                    #Delete any remnant jobs
                    map(self.jobStore.delete, self.jobsToDelete)
                    
                    #Delete any remnant files
                    map(self.jobStore.deleteFile, self.filesToDelete)
                    
                    #Remove the files to delete list, having successfully removed the files
                    if len(self.filesToDelete) > 0:
                        self.jobWrapper.filesToDelete = []
                        #Update, removing emptying files to delete
                        self.jobStore.update(self.jobWrapper)
                except:
                    self._terminateEvent.set()
                    raise
                finally:
                    #Indicate that _blockFn can return
                    #This code will always run
                    self.updateSemaphore.release()
            #The update semaphore is held while the jobWrapper is written to disk
            try:
                self.updateSemaphore.acquire()
                t = Thread(target=asyncUpdate)
                t.start()
            except: #This is to ensure that the semaphore is released in a crash to stop a deadlock scenario
                self.updateSemaphore.release()
                raise
            
        def _cleanLocalTempDir(self, cacheSize):
            """
            At the end of the job, remove all localTempDir files except those whose \
            value is in _jobStoreFileIDToCacheLocation.
            
            :param int cacheSize: the total number of bytes of files allowed in the cache.
            """
            #Remove files so that the total cached files are smaller than a cacheSize
            
            #List of pairs of (fileCreateTime, fileStoreID) for cached files
            with self._lockFilesLock:
                deletableCacheFiles = set(self._jobStoreFileIDToCacheLocation.keys()) - self._lockFiles
            cachedFileCreateTimes = map(lambda x : (os.stat(self._jobStoreFileIDToCacheLocation[x]).st_ctime, x),
                                        deletableCacheFiles)
            #Total number of bytes stored in cached files
            totalCachedFileSizes = sum([os.stat(self._jobStoreFileIDToCacheLocation[x]).st_size for x in
                                        self._jobStoreFileIDToCacheLocation.keys()])
            #Remove earliest created files first - this is in place of 'Remove smallest files first'.  Again, might
            #not be the best strategy.
            cachedFileCreateTimes.sort()
            cachedFileCreateTimes.reverse()
            #Now do the actual file removal
            while totalCachedFileSizes > cacheSize and len(cachedFileCreateTimes) > 0:
                fileCreateTime, fileStoreID = cachedFileCreateTimes.pop()
                fileSize = os.stat(self._jobStoreFileIDToCacheLocation[fileStoreID]).st_size
                filePath = self._jobStoreFileIDToCacheLocation[fileStoreID]
                self._jobStoreFileIDToCacheLocation.pop(fileStoreID)
                os.remove(filePath)
                totalCachedFileSizes -= fileSize
                assert totalCachedFileSizes >= 0
            
            #Iterate from the base of localTempDir and remove all 
            #files/empty directories, recursively
            cachedFiles = set(self._jobStoreFileIDToCacheLocation.values())
            
            def clean(dirOrFile, remove=True):
                canRemove = True 
                if os.path.isdir(dirOrFile):
                    for f in os.listdir(dirOrFile):
                        canRemove = canRemove and clean(os.path.join(dirOrFile, f))
                    if canRemove and remove:
                        os.rmdir(dirOrFile) #Dir should be empty if canRemove is true
                    return canRemove
                if dirOrFile in cachedFiles:
                    return False
                os.remove(dirOrFile)
                return True    
            clean(self.localTempDir, False)
        
        def _blockFn(self):
            """
            Blocks while _updateJobWhenDone is running.
            """ 
            self.updateSemaphore.acquire()
            self.updateSemaphore.release() #Release so that the block function can be recalled
            #This works, because once acquired the semaphore will not be acquired
            #by _updateJobWhenDone again.
            return
        
        def __del__(self): 
            """Cleanup function that is run when destroying the class instance \
            that ensures that all the file writing threads exit.
            """
            self.updateSemaphore.acquire()
            for i in xrange(len(self.workers)):
                self.queue.put(None)
            for thread in self.workers:
                thread.join()
            self.updateSemaphore.release()

    class Service:
        """
        Abstract class used to define the interface to a service.
        """
        __metaclass__ = ABCMeta
        def __init__(self, memory=None, cores=None, disk=None, preemptable=None):
            """
            Memory, core and disk requirements are specified identically to as in \
            :func:`toil.job.Job.__init__`.
            """
            self.memory = memory
            self.cores = cores
            self.disk = disk
            self.preemptable = preemptable

        @abstractmethod
        def start(self):
            """
            Start the service.
            
            :returns: An object describing how to access the service. Must be \
            pickleable. Will be used by jobs to access the service (see \
            :func:`toil.job.Job.addService`).
            """
            pass

        @abstractmethod
        def stop(self):
            """
            Stops the service. 
            
            Function can block until complete. 
            """
            pass

    ####################################################
    #Private functions
    ####################################################

    def _addPredecessor(self, predecessorJob):
        """
        Adds a predecessor job to the set of predecessor jobs. Raises a \
        RuntimeError if the job is already a predecessor.
        """
        if predecessorJob in self._directPredecessors:
            raise RuntimeError("The given job is already a predecessor of this job")
        self._directPredecessors.add(predecessorJob)

    @staticmethod
    def _loadRootJob(jobStore):
        """
        Loads the root job in the job store.
        
        :raises toil.job.JobException: If root job is not in the job store. 
        :return: The root job.
        :rtype: toil.job.Job
        """
        with jobStore.readSharedFileStream("rootJobStoreID") as f: #Load the root job
            rootJobID = f.read()
        if not jobStore.exists(rootJobID):
            raise JobException("No root job (%s) left in toil workflow (workflow "
                               "has finished successfully or not been started?)" % rootJobID)
        return jobStore.load(rootJobID)

    @classmethod
    def _loadUserModule(cls, userModule):
        """
        Imports and returns the module object represented by the given module descriptor.

        :type userModule: ModuleDescriptor
        """
        if not userModule.belongsToToil:
            userModule = userModule.localize()
        if userModule.dirPath not in sys.path:
            sys.path.append(userModule.dirPath)
        try:
            return importlib.import_module(userModule.name)
        except ImportError:
            logger.error('Failed to import user module %r from sys.path=%r', userModule, sys.path)
            raise

    @classmethod
    def _loadJob(cls, command, jobStore):
        """
        Unpickles a :class:`toil.job.Job` instance by decoding command. 
        
        The command is a reference to a jobStoreFileID containing the \
        pickle file for the job and a list of modules which must be imported so that \
        the Job can be successfully unpickled. \
        See :func:`toil.job.Job._serialiseFirstJob` and \
        :func:`toil.job.Job._makeJobWrappers` to see precisely how the Job is encoded \
        in the command. 
        
        :param string command: encoding of the job in the job store.
        :param toil.jobStores.abstractJobStore.AbstractJobStore jobStore: The job store.
        :returns: The job referenced by the command.
        :rtype: toil.job.Job
        """
        commandTokens = command.split()
        assert "_toil" == commandTokens[0]
        userModule = ModuleDescriptor(*(commandTokens[2:]))
        userModule = cls._loadUserModule(userModule)
        pickleFile = commandTokens[1]
        if pickleFile == "firstJob":
            openFileStream = jobStore.readSharedFileStream(pickleFile)
        else:
            openFileStream = jobStore.readFileStream(pickleFile)
        with openFileStream as fileHandle:
            return cls._unpickle(userModule, fileHandle)

    @classmethod
    def _unpickle(cls, userModule, fileHandle):
        """
        Unpickles an object graph from the given file handle while loading symbols \
        referencing the __main__ module from the given userModule instead.

        :param userModule:
        :param fileHandle:
        :returns:
        """
        unpickler = cPickle.Unpickler(fileHandle)

        def filter_main(module_name, class_name):
            if module_name == '__main__':
                return getattr(userModule, class_name)
            else:
                return getattr(importlib.import_module(module_name), class_name)

        unpickler.find_global = filter_main
        return unpickler.load()
    
    def getUserScript(self):
        return self.userModule

    ####################################################
    #Functions to pass Job.run return values to the
    #input arguments of other Job instances
    ####################################################

    def _setReturnValuesForPromises(self, returnValues, jobStore):
        """
        Sets the values for promises using the return values from the job's run function.
        """
        for i in self._rvs.keys():
            if i == None:
                argToStore = returnValues
            else:
                argToStore = returnValues[i]
            for promiseFileStoreID in self._rvs[i]:
                with jobStore.updateFileStream(promiseFileStoreID) as fileHandle:
                    cPickle.dump(argToStore, fileHandle, cPickle.HIGHEST_PROTOCOL)

    ####################################################
    #Functions associated with Job.checkJobGraphAcyclic to establish
    #that the job graph does not contain any cycles of dependencies.
    ####################################################

    def _dfs(self, visited):
        """Adds the job and all jobs reachable on a directed path from current \
        node to the set 'visited'.
        """
        if self not in visited:
            visited.add(self)
            for successor in self._children + self._followOns:
                successor._dfs(visited)

    def _checkJobGraphAcylicDFS(self, stack, visited, extraEdges):
        """
        DFS traversal to detect cycles in augmented job graph.
        """
        if self not in visited:
            visited.add(self)
            stack.append(self)
            for successor in self._children + self._followOns + extraEdges[self]:
                successor._checkJobGraphAcylicDFS(stack, visited, extraEdges)
            assert stack.pop() == self
        if self in stack:
            stack.append(self)
            raise JobGraphDeadlockException("A cycle of job dependencies has been detected '%s'" % stack)

    @staticmethod
    def _getImpliedEdges(roots):
        """
        Gets the set of implied edges. See Job.checkJobGraphAcylic
        """
        #Get nodes in job graph
        nodes = set()
        for root in roots:
            root._dfs(nodes)

        ##For each follow-on edge calculate the extra implied edges
        #Adjacency list of implied edges, i.e. map of jobs to lists of jobs
        #connected by an implied edge
        extraEdges = dict(map(lambda n : (n, []), nodes))
        for job in nodes:
            if len(job._followOns) > 0:
                #Get set of jobs connected by a directed path to job, starting
                #with a child edge
                reacheable = set()
                for child in job._children:
                    child._dfs(reacheable)
                #Now add extra edges
                for descendant in reacheable:
                    extraEdges[descendant] += job._followOns[:]
        return extraEdges
    
    ####################################################
    #The following functions are used to serialise
    #a job graph to the jobStore
    ####################################################

    def _modifyJobGraphForServices(self, jobStore, jobStoreID):
        """
        Modifies the job graph just before it is serialised to disk \
        to correctly schedule any services defined for the job.
        """
        if len(self._services) > 0:
            #Set the start/stop jobStore fileIDs for each service
            for service in self._services:
                service.startFileStoreID = jobStore.getEmptyFileStoreID(jobStoreID)
                assert jobStore.fileExists(service.startFileStoreID)
                service.stopFileStoreID = jobStore.getEmptyFileStoreID(jobStoreID)
                assert jobStore.fileExists(service.stopFileStoreID)

            def removePredecessor(job):
                assert self in job._directPredecessors
                job._directPredecessors.remove(self)

            #t1 and t2 are used to run the children and followOns of the job
            #after the services of the job are started
            startFileStoreIDs = map(lambda i : i.startFileStoreID, self._services)
            t1, t2 = Job.wrapJobFn(blockUntilDeleted, startFileStoreIDs), Job()
            #t1 runs the children of the job
            for child in self._children:
                removePredecessor(child)
                t1.addChild(child)
            self._children = []
            #t2 runs the followOns of the job
            for followOn in self._followOns:
                removePredecessor(followOn)
                t2.addChild(followOn)
            self._followOns = []
            #Now make the services children of the job
            for service in self._services:
                self.addChild(service)
                assert service._directPredecessors == set((self,))
            #Wire up the self, t1 and t2
            self.addChild(t1)
            t1.addFollowOn(t2)
            #The final task once t1 and t2 have finished is to stop the services
            #this is achieved by deleting the stopFileStoreIDs.
            t2.addFollowOnJobFn(deleteFileStoreIDs, map(lambda i : i.stopFileStoreID, self._services))
            self._services = [] #Defensive

<<<<<<< HEAD
    def _createEmptyJobForJob(self, jobStore, command=None,
                              predecessorNumber=0):
        """
        Create an empty job for the job.
        """
        memory=(self.memory if self.memory is not None
               else float(jobStore.config.defaultMemory))
        cores=(self.cores if self.cores is not None
               else float(jobStore.config.defaultCores))
        disk=(self.disk if self.disk is not None
              else float(jobStore.config.defaultDisk))
        cache=(self.cache if self.cache is not None
              else float(jobStore.config.defaultCache))
        preemptable=(self.preemptable if self.preemptable is not None 
                     else jobStore.config.defaultPreemptable)
        
        if cache > disk:
            raise RuntimeError("Trying to allocate a cache (cache: %s) larger"
                               " than the disk requirement for the job! (disk: %s)" % (cache, disk))

        return jobStore.create(command=command,
                               memory=memory, cores=cores, disk=disk,
                               preemptable=preemptable,
                               predecessorNumber=predecessorNumber)
        
=======
    def _createEmptyJobForJob(self, jobStore, command=None, predecessorNumber=0):
        """
        Create an empty job for the job.
        """
        requirements = self.effectiveRequirements(jobStore.config)
        del requirements.cache
        return jobStore.create(command=command, predecessorNumber=predecessorNumber, **requirements)

    def effectiveRequirements(self, config):
        """
        Determine and validate the effective requirements for this job, substituting a missing
        explict requirement with a default from the configuration.

        :rtype: Expando
        :return: a dictionary/object hybrid with one entry/attribute for each requirement
        """
        requirements = Expando(
            memory=float(config.defaultMemory) if self.memory is None else self.memory,
            cores=float(config.defaultCores) if self.cores is None else self.cores,
            disk=float(config.defaultDisk) if self.disk is None else self.disk)
        if self.cache is None:
            requirements.cache = min(requirements.disk, float(config.defaultCache))
        else:
            requirements.cache = self.cache
        if requirements.cache > requirements.disk:
            raise RuntimeError("Trying to allocate a cache ({cache}) larger than the disk "
                               "requirement for the job ({disk})".format(**requirements))
        return requirements

>>>>>>> c75e8cce
    def _makeJobWrappers(self, jobWrapper, jobStore):
        """
        Creates a job for each job in the job graph, recursively.
        """
        jobsToJobWrappers = { self:jobWrapper }
        for successors in (self._followOns, self._children):
            jobs = map(lambda successor:
                successor._makeJobWrappers2(jobStore, jobsToJobWrappers), successors)
            jobWrapper.stack.append(jobs)
        return jobsToJobWrappers

    def _makeJobWrappers2(self, jobStore, jobsToJobWrappers):
        #Make the jobWrapper for the job, if necessary
        if self not in jobsToJobWrappers:
            jobWrapper = self._createEmptyJobForJob(jobStore, predecessorNumber=len(self._directPredecessors))
            jobsToJobWrappers[self] = jobWrapper
            #Add followOns/children to be run after the current job.
            for successors in (self._followOns, self._children):
                jobs = map(lambda successor:
                    successor._makeJobWrappers2(jobStore, jobsToJobWrappers), successors)
                jobWrapper.stack.append(jobs)
        else:
            jobWrapper = jobsToJobWrappers[self]
        #The return is a tuple stored within a job.stack 
        #The tuple is jobStoreID, memory, cores, disk, predecessorID
        #The predecessorID is used to establish which predecessors have been
        #completed before running the given Job - it is just a unique ID
        #per predecessor
        return (jobWrapper.jobStoreID, jobWrapper.memory, jobWrapper.cores, 
                jobWrapper.disk, jobWrapper.preemptable,
                None if jobWrapper.predecessorNumber <= 1 else str(uuid.uuid4()))
        
    def getTopologicalOrderingOfJobs(self):
        """
        :returns: a list of jobs such that for all pairs of indices i, j for which i < j, \
        the job at index i can be run before the job at index j.
        :rtype: list
        """
        ordering = []
        visited = set()
        def getRunOrder(job):
            #Do not add the job to the ordering until all its predecessors have been
            #added to the ordering
            for p in job._directPredecessors:
                if p not in visited:
                    return
            if job not in visited:
                visited.add(job)
                ordering.append(job)
                map(getRunOrder, job._children + job._followOns)
        getRunOrder(self)
        return ordering
    
    def _serialiseJob(self, jobStore, jobsToJobWrappers, rootJobWrapper):
        """
        Pickle a job and its jobWrapper to disk.
        """
        #Pickle the job so that its run method can be run at a later time.
        #Drop out the children/followOns/predecessors/services - which are
        #all recorded within the jobStore and do not need to be stored within
        #the job
        self._children = []
        self._followOns = []
        self._services = []
        self._directPredecessors = set()
        #The pickled job is "run" as the command of the job, see worker
        #for the mechanism which unpickles the job and executes the Job.run
        #method.
        with jobStore.writeFileStream(rootJobWrapper.jobStoreID) as (fileHandle, fileStoreID):
            cPickle.dump(self, fileHandle, cPickle.HIGHEST_PROTOCOL)
        # Note that getUserScript() may have beeen overridden. This is intended. If we used
        # self.userModule directly, we'd be getting a reference to job.py if the job was
        # specified as a function (as opposed to a class) since that is where FunctionWrappingJob
        #  is defined. What we really want is the module that was loaded as __main__,
        # and FunctionWrappingJob overrides getUserScript() to give us just that. Only then can
        # filter_main() in _unpickle( ) do its job of resolveing any user-defined type or function.
        userScript = self.getUserScript().globalize()
        jobsToJobWrappers[self].command = ' '.join( ('_toil', fileStoreID) + userScript)
        #Update the status of the jobWrapper on disk
        jobStore.update(jobsToJobWrappers[self])
    
    def _serialiseJobGraph(self, jobWrapper, jobStore, returnValues, firstJob):  
        """
        Pickle the graph of jobs in the jobStore. The graph is not fully serialised \
        until the jobWrapper itself is written to disk, this is not performed by this \
        function because of the need to coordinate this operation with other updates. \
        """
        #Modify job graph to run any services correctly
        self._modifyJobGraphForServices(jobStore, jobWrapper.jobStoreID)
        #Check if the job graph has created
        #any cycles of dependencies or has multiple roots
        self.checkJobGraphForDeadlocks()
        #Create the jobWrappers for followOns/children
        jobsToJobWrappers = self._makeJobWrappers(jobWrapper, jobStore)
        #Get an ordering on the jobs which we use for pickling the jobs in the 
        #correct order to ensure the promises are properly established
        ordering = self.getTopologicalOrderingOfJobs()
        assert len(ordering) == len(jobsToJobWrappers)
        #Temporarily set the jobStore strings for the promise call back functions
        for job in ordering:
            job._promiseJobStore = jobStore 
        ordering.reverse()
        assert self == ordering[-1]
        if firstJob:
            #If the first job we serialise all the jobs, including the root job
            for job in ordering:
                job._promiseJobStore = None
                job._serialiseJob(jobStore, jobsToJobWrappers, jobWrapper)
        else:
            #We store the return values at this point, because if a return value
            #is a promise from another job, we need to register the promise
            #before we serialise the other jobs
            self._setReturnValuesForPromises(returnValues, jobStore)
            #Pickle the non-root jobs
            for job in ordering[:-1]:
                job._promiseJobStore = None
                job._serialiseJob(jobStore, jobsToJobWrappers, jobWrapper)
            #Drop the completed command
            assert jobWrapper.command != None
            jobWrapper.command = None
            #Merge any children (follow-ons) created in the initial serialisation
            #with children (follow-ons) created in the subsequent scale-up.
            assert len(jobWrapper.stack) >= 4
            combinedChildren = jobWrapper.stack[-1] + jobWrapper.stack[-3]
            combinedFollowOns = jobWrapper.stack[-2] + jobWrapper.stack[-4]
            jobWrapper.stack = jobWrapper.stack[:-4]
            if len(combinedFollowOns) > 0:
                jobWrapper.stack.append(combinedFollowOns)
            if len(combinedChildren) > 0:
                jobWrapper.stack.append(combinedChildren)
            
    def _serialiseFirstJob(self, jobStore):
        """
        Serialises the root job. Returns the wrapping job.
        """
        #Create first jobWrapper
        jobWrapper = self._createEmptyJobForJob(jobStore, None,
                                                predecessorNumber=0)
        #Write the graph of jobs to disk
        self._serialiseJobGraph(jobWrapper, jobStore, None, True)
        jobStore.update(jobWrapper) 
        #Store the name of the first job in a file in case of restart
        #Up to this point the root-job is not recoverable
        with jobStore.writeSharedFileStream("rootJobStoreID") as f:
            f.write(jobWrapper.jobStoreID)
        #Return the first job wrapper
        return jobWrapper

    ####################################################
    #Function which worker calls to ultimately invoke
    #a jobs Job.run method, and then handle created
    #children/followOn jobs
    ####################################################

    def _execute(self, jobWrapper, stats, localTempDir, jobStore, fileStore):
        """
        This is the core method for running the job within a worker.
        """
        if stats != None:
            startTime = time.time()
            startClock = getTotalCpuTime()
        baseDir = os.getcwd()
        #Run the job
        returnValues = self.run(fileStore)
        #Serialize the new jobs defined by the run method to the jobStore
        self._serialiseJobGraph(jobWrapper, jobStore, returnValues, False)
        #Add the promise files to delete to the list of jobStoreFileIDs to delete
        for jobStoreFileID in promiseFilesToDelete:
            fileStore.deleteGlobalFile(jobStoreFileID)
        promiseFilesToDelete.clear() 
        #Now indicate the asynchronous update of the job can happen
            
        fileStore._updateJobWhenDone()
        #Change dir back to cwd dir, if changed by job (this is a safety issue)
        if os.getcwd() != baseDir:
            os.chdir(baseDir)
        #Finish up the stats
        if stats != None:
            stats = ET.SubElement(stats, "job")
            stats.attrib["time"] = str(time.time() - startTime)
            totalCpuTime, totalMemoryUsage = getTotalCpuTimeAndMemoryUsage()
            stats.attrib["clock"] = str(totalCpuTime - startClock)
            stats.attrib["class"] = self._jobName()
            stats.attrib["memory"] = str(totalMemoryUsage)

    def _jobName(self):
        """
        :rtype : string, used as identifier of the job class in the stats report. 
        """
        return self.__class__.__name__

class JobException( Exception ):
    """
    General job exception. 
    """
    def __init__( self, message ):
        super( JobException, self ).__init__( message )

class JobGraphDeadlockException( JobException ):
    """
    An exception raised in the event that a workflow contains an unresolvable \
    dependency, such as a cycle. See :func:`toil.job.Job.checkJobGraphForDeadlocks`.
    """
    def __init__( self, string ):
        super( JobGraphDeadlockException, self ).__init__( string )

class FunctionWrappingJob(Job):
    """
    Job used to wrap a function. In its run method the wrapped function is called.
    """
    def __init__(self, userFunction, *args, **kwargs):
        """
        :param userFunction: The function to wrap. The userFunction will be called \
        with the *args and **kwargs as arguments. 
        
        The keywords "memory", "cores", "disk", "cache" are reserved keyword arguments \
        that if specified will be used to determine the resources for the job, \
        as :func:`toil.job.Job.__init__`. If they are keyword arguments to the function 
        they will be extracted from the function definition, but may be overridden by 
        the user (as you would expect).
        """
        # Use the user specified resource argument, if specified, else 
        # grab the default argument from the function, if specified, else default to None
        argSpec = inspect.getargspec(userFunction)
        argDict = dict(zip(argSpec.args[-len(argSpec.defaults):],argSpec.defaults)) \
                        if argSpec.defaults != None else {}
        argFn = lambda x : kwargs.pop(x) if x in kwargs else \
                            (human2bytes(str(argDict[x])) if x in argDict.keys() else None)
        Job.__init__(self, memory=argFn("memory"), cores=argFn("cores"), 
                     disk=argFn("disk"), cache=argFn("cache"), 
                     preemptable=argFn("preemptable"))
        #If dill is installed pickle the user function directly
        #TODO: Add dill support
        #else use indirect method
        self.userFunctionModule = ModuleDescriptor.forModule(userFunction.__module__).globalize()
        self.userFunctionName = str(userFunction.__name__)
        self._args=args
        self._kwargs=kwargs

    def _getUserFunction(self):
        userFunctionModule = self._loadUserModule(self.userFunctionModule)
        return getattr(userFunctionModule, self.userFunctionName)

    def run(self,fileStore):
        userFunction = self._getUserFunction( )
        return userFunction(*self._args, **self._kwargs)

    def getUserScript(self):
        return self.userFunctionModule

    def _jobName(self):
        return ".".join((self.__class__.__name__,self.userFunctionModule.name,self.userFunctionName))

class JobFunctionWrappingJob(FunctionWrappingJob):
    """
    A job function is a function whose first argument is a :class:`job.Job` \
    instance that is the wrapping job for the function. This can be used to \
    add successor jobs for the function and perform all the functions the \
    :class:`job.Job` class provides. 
    
    To enable the job function to get access to the :class:`toil.job.Job.FileStore` \
    instance (see :func:`toil.job.Job.Run`), it is made a variable of the wrapping job \
    called fileStore.
    """
    def run(self, fileStore):
        userFunction = self._getUserFunction()
        self.fileStore = fileStore
        rValue = userFunction(*((self,) + tuple(self._args)), **self._kwargs)
        return rValue

class EncapsulatedJob(Job):
    """
    A convenience Job class used to make a job subgraph appear to be a single job. 
    
    Let A be the root job of a job subgraph and B be another job we'd like to run after A
    and all its successors have completed, for this use encapsulate::
        A, B = A(), B() #Job A and subgraph, Job B
        A' = A.encapsulate()
        A'.addChild(B) #B will run after A and all its successors have 
        # completed, A and its subgraph of successors in effect appear 
        # to be just one job.
    
    The return value of an encapsulatd job (as accessed by the :func:`toil.job.Job.rv` function) \
    is the return value of the root job, e.g. A().encapsulate().rv() and A().rv() \
    will resolve to the same value after A or A.encapsulate() has been run.
    """
    def __init__(self, job):
        """
        :param toil.job.Job job: the job to encapsulate.
        """
        Job.__init__(self)
        self.encapsulatedJob = job
        Job.addChild(self, job)
        self.encapsulatedFollowOn = Job()
        Job.addFollowOn(self, self.encapsulatedFollowOn)

    def addChild(self, childJob):
        return Job.addChild(self.encapsulatedFollowOn, childJob)

    def addService(self, service):
        return Job.addService(self.encapsulatedFollowOn, service)

    def addFollowOn(self, followOnJob):
        return Job.addFollowOn(self.encapsulatedFollowOn, followOnJob)

    def rv(self, argIndex=None):
        return self.encapsulatedJob.rv(argIndex)

class ServiceJob(Job):
    """
    Job used to wrap a :class:`toil.job.Job.Service` instance.
    """
    def __init__(self, service):
        """
        This constructor should not be called by a user.
        
        :param service: The service to wrap in a job.
        :type service: toil.job.Job.Service
        """
        Job.__init__(self, memory=service.memory, cores=service.cores, disk=service.disk,
                     preemptable=service.preemptable)
        # service.__module__ is the module defining the class service is an instance of.
        self.serviceModule = ModuleDescriptor.forModule(service.__module__).globalize()
        #The service to run, pickled
        self.pickledService = cPickle.dumps(service)
        #An empty file in the jobStore which when deleted is used to signal
        #that the service should cease, is initialised in
        #Job._modifyJobGraphForServices
        self.stopFileStoreID = None
        #Similarly a empty file which when deleted is used to signal that the
        #service is established
        self.startFileStoreID = None

    def run(self, fileStore):
        #Unpickle the service
        userModule = self._loadUserModule(self.serviceModule)
        service = self._unpickle( userModule, BytesIO( self.pickledService ) )
        #Start the service
        startCredentials = service.start()
        #The start credentials  must be communicated to processes connecting to
        #the service, to do this while the run method is running we
        #cheat and set the return value promise within the run method
        self._setReturnValuesForPromises(startCredentials, fileStore.jobStore)
        self._rvs = {}  # Set this to avoid the return values being updated after the
        #run method has completed!
        #Now flag that the service is running jobs can connect to it
        assert self.startFileStoreID != None
        assert fileStore.jobStore.fileExists(self.startFileStoreID)
        fileStore.jobStore.deleteFile(self.startFileStoreID)
        assert not fileStore.jobStore.fileExists(self.startFileStoreID)
        #Now block until we are told to stop, which is indicated by the removal
        #of a file
        assert self.stopFileStoreID != None
        while fileStore.jobStore.fileExists(self.stopFileStoreID):
            time.sleep(1) #Avoid excessive polling
        #Now kill the service
        service.stop()

    def getUserScript(self):
        return self.serviceModule

class PromisedJobReturnValue(object):
    """
    References a return value from a :func:`toil.job.Job.run` or \
    :func:`toil.job.Job.Service.start` method as a *promise* before the method \
    itself is run. 
    
    Let T be a job. Instances of PromisedJobReturnValue (termed a *promise*) are returned by \
    T.rv(), which is used to reference the return value of T's run function. \
    When the promise is passed to the constructor (or as an argument to a wrapped function) \
    of a different, successor job \
    the promise will be replaced by the actual referenced return value. \
    This mechanism allows a return values from one job's run method to be input \
    argument to job before the former job's run function has been executed.
    """
    def __init__(self, promiseCallBackFunction):
        self.promiseCallBackFunction = promiseCallBackFunction 
        
def promisedJobReturnValuePickleFunction(promise):
    """
    This function and promisedJobReturnValueUnpickleFunction are used as custom \
    pickle/unpickle functions to ensure that when the PromisedJobReturnValue instance \
    p is unpickled it is replaced with the object pickled in p.jobStoreFileID
    """
    #The creation of the jobStoreFileID is intentionally lazy, we only
    #create a fileID if the promise is being pickled. This is done so
    #that we do not create fileIDs that are discarded/never used.
    jobStoreFileID, jobStoreString = promise.promiseCallBackFunction()
    return promisedJobReturnValueUnpickleFunction, (jobStoreString, jobStoreFileID)

#These promise files must be deleted when we know we don't need the promise again.
promiseFilesToDelete = set()
promisedJobReturnValueUnpickleFunction_jobStore = None #This is a jobStore instance
#used to unpickle promises

def promisedJobReturnValueUnpickleFunction(jobStoreString, jobStoreFileID):
    """
    The PromisedJobReturnValue custom unpickle function.
    """
    global promisedJobReturnValueUnpickleFunction_jobStore
    if promisedJobReturnValueUnpickleFunction_jobStore == None:
        promisedJobReturnValueUnpickleFunction_jobStore = loadJobStore(jobStoreString)
    promiseFilesToDelete.add(jobStoreFileID)
    with promisedJobReturnValueUnpickleFunction_jobStore.readFileStream(jobStoreFileID) as fileHandle:
        value = cPickle.load(fileHandle) #If this doesn't work then the file containing the promise may not exist or be corrupted.
        return value

#This sets up the custom magic for pickling/unpickling a PromisedJobReturnValue
copy_reg.pickle(PromisedJobReturnValue,
                promisedJobReturnValuePickleFunction,
                promisedJobReturnValueUnpickleFunction)

def deleteFileStoreIDs(job, jobStoreFileIDsToDelete):
    """
    Job function that deletes a bunch of files using their jobStoreFileIDs.
    """
    map(lambda i : job.fileStore.jobStore.deleteFile(i), jobStoreFileIDsToDelete)

def blockUntilDeleted(job, jobStoreFileIDs):
    """
    Function will not terminate until all the fileStoreIDs in jobStoreFileIDs
    cease to exist.
    """
    while True:
        jobStoreFileIDs = [ i for i in jobStoreFileIDs
                           if job.fileStore.jobStore.fileExists(i) ]
        if len(jobStoreFileIDs) == 0:
            break
        time.sleep(1)<|MERGE_RESOLUTION|>--- conflicted
+++ resolved
@@ -30,14 +30,9 @@
 import inspect
 from threading import Thread, Semaphore, Event
 from Queue import Queue, Empty
-<<<<<<< HEAD
-from bd2k.util.humanize import human2bytes 
-from io import BytesIO 
-=======
 from bd2k.util.expando import Expando
 from bd2k.util.humanize import human2bytes
 from io import BytesIO
->>>>>>> c75e8cce
 from toil.resource import ModuleDescriptor
 from toil.common import loadJobStore
 
@@ -1101,33 +1096,7 @@
             t2.addFollowOnJobFn(deleteFileStoreIDs, map(lambda i : i.stopFileStoreID, self._services))
             self._services = [] #Defensive
 
-<<<<<<< HEAD
-    def _createEmptyJobForJob(self, jobStore, command=None,
-                              predecessorNumber=0):
-        """
-        Create an empty job for the job.
-        """
-        memory=(self.memory if self.memory is not None
-               else float(jobStore.config.defaultMemory))
-        cores=(self.cores if self.cores is not None
-               else float(jobStore.config.defaultCores))
-        disk=(self.disk if self.disk is not None
-              else float(jobStore.config.defaultDisk))
-        cache=(self.cache if self.cache is not None
-              else float(jobStore.config.defaultCache))
-        preemptable=(self.preemptable if self.preemptable is not None 
-                     else jobStore.config.defaultPreemptable)
-        
-        if cache > disk:
-            raise RuntimeError("Trying to allocate a cache (cache: %s) larger"
-                               " than the disk requirement for the job! (disk: %s)" % (cache, disk))
-
-        return jobStore.create(command=command,
-                               memory=memory, cores=cores, disk=disk,
-                               preemptable=preemptable,
-                               predecessorNumber=predecessorNumber)
-        
-=======
+
     def _createEmptyJobForJob(self, jobStore, command=None, predecessorNumber=0):
         """
         Create an empty job for the job.
@@ -1147,7 +1116,8 @@
         requirements = Expando(
             memory=float(config.defaultMemory) if self.memory is None else self.memory,
             cores=float(config.defaultCores) if self.cores is None else self.cores,
-            disk=float(config.defaultDisk) if self.disk is None else self.disk)
+            disk=float(config.defaultDisk) if self.disk is None else self.disk,
+            preemptable=config.defaultPreemptable if self.preemptable is None else self.preemptable)
         if self.cache is None:
             requirements.cache = min(requirements.disk, float(config.defaultCache))
         else:
@@ -1157,7 +1127,6 @@
                                "requirement for the job ({disk})".format(**requirements))
         return requirements
 
->>>>>>> c75e8cce
     def _makeJobWrappers(self, jobWrapper, jobStore):
         """
         Creates a job for each job in the job graph, recursively.
