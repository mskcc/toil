#Copyright (C) 2013 by Thomas Keane (tk2@sanger.ac.uk)
#
#Permission is hereby granted, free of charge, to any person obtaining a copy
#of this software and associated documentation files (the "Software"), to deal
#in the Software without restriction, including without limitation the rights
#to use, copy, modify, merge, publish, distribute, sublicense, and/or sell
#copies of the Software, and to permit persons to whom the Software is
#furnished to do so, subject to the following conditions:
#
#The above copyright notice and this permission notice shall be included in
#all copies or substantial portions of the Software.
#
#THE SOFTWARE IS PROVIDED "AS IS", WITHOUT WARRANTY OF ANY KIND, EXPRESS OR
#IMPLIED, INCLUDING BUT NOT LIMITED TO THE WARRANTIES OF MERCHANTABILITY,
#FITNESS FOR A PARTICULAR PURPOSE AND NONINFRINGEMENT. IN NO EVENT SHALL THE
#AUTHORS OR COPYRIGHT HOLDERS BE LIABLE FOR ANY CLAIM, DAMAGES OR OTHER
#LIABILITY, WHETHER IN AN ACTION OF CONTRACT, TORT OR OTHERWISE, ARISING FROM,
#OUT OF OR IN CONNECTION WITH THE SOFTWARE OR THE USE OR OTHER DEALINGS IN
#THE SOFTWARE.
from __future__ import absolute_import
import logging
import subprocess
import time
from threading import Thread
from datetime import date
import os

# Python 3 compatibility imports
from six.moves.queue import Empty, Queue

from toil.batchSystems import MemoryString
from toil.batchSystems.abstractBatchSystem import BatchSystemSupport

logger = logging.getLogger( __name__ )



def prepareBsub(cpu, mem, name):
    #for some reason default has 3 extra digits, just take them off beforehand for now
    #FIXME HAX
    if len(str(mem)) >= 10:
        mem = int(mem) / 1000
    logger.debug("Calculated %s cpus requested, %s mem" % (cpu, str(mem/1000000)))

    mem = '' if mem is None else '-R "select[type==X86_64 && mem > ' + str(int(mem)/1000000) + '] rusage[mem=' + str(int(mem/1000000)) + ']"'
    cpu = '' if cpu is None else '-n ' + str(int(cpu))
<<<<<<< HEAD
    name = '' if name is None else '-J ' + name.replace(" ","_")
    bsubline = ["bsub", mem, cpu, name, "-cwd", ".", "-o", "/dev/null", "-e", "/dev/null"]
    if os.environ.get('TOIL_LSF_PROJECT') != None: #then this shit is defined
        bsubline  = bsubline + ['-P', '"' + os.environ.get('TOIL_LSF_PROJECT')+ '"']
    logger.debug(bsubline)
=======
    bsubline = ["bsub", mem, cpu,"-cwd", ".", "-o", "/dev/null", "-e", "/dev/null"]
    lsfArgs = os.getenv('TOIL_LSF_ARGS')
    if lsfArgs:
        bsubline.extend(lsfArgs.split())
>>>>>>> 2aaf739a
    return bsubline

def bsub(bsubline):
    process = subprocess.Popen(" ".join(bsubline), shell=True, stdout = subprocess.PIPE, stderr = subprocess.STDOUT)
    liney = process.stdout.readline()
    logger.debug("BSUB: " + liney)
    result = int(liney.strip().split()[1].strip('<>'))
    logger.debug("Got the job id: %s" % (str(result)))
    return result

def getjobexitcode(lsfJobID):
        job, task = lsfJobID

        #first try bjobs to find out job state
        args = ["bjobs", "-l", str(job)]
        logger.debug("Checking job exit code for job via bjobs: " + str(job))
        process = subprocess.Popen(" ".join(args), shell=True, stdout = subprocess.PIPE, stderr = subprocess.STDOUT)
        started = 0
        #this ignores line wraps and should not
        #FIXME
        line = ""
        for newline in process.stdout:
            line += newline.strip()
        if line.find("Done successfully") > -1:
            logger.debug("bjobs detected job completed for job: " + str(job))
            return 0
        elif line.find("Completed <exit>") > -1:
            logger.debug("bjobs detected job failed for job: " + str(job))
            return 1
        elif line.find("New job is waiting for scheduling") > -1:
            logger.debug("bjobs detected job pending scheduling for job: " + str(job))
            return None
        elif line.find("PENDING REASONS") > -1:
            logger.debug("bjobs detected job pending for job: " + str(job))
            return None
        elif line.find("<RUN>") > -1:
            started = 1

        if started == 1:
            logger.debug("bjobs detected job started but not completed: " + str(job))
            return None

        #if not found in bjobs, then try bacct (slower than bjobs)
        logger.debug("bjobs failed to detect job - trying bacct: " + str(job))

        args = ["bacct", "-l", str(job)]
        logger.debug("Checking job exit code for job via bacct:" + str(job))
        process = subprocess.Popen(" ".join(args), shell=True, stdout = subprocess.PIPE, stderr = subprocess.STDOUT)
        for line in process.stdout:
            if line.find("Completed <done>") > -1:
                logger.debug("Detected job completed for job: " + str(job))
                return 0
            elif line.find("Completed <exit>") > -1:
                logger.debug("Detected job failed for job: " + str(job))
                return 1
        logger.debug("Cant determine exit code for job or job still running: " + str(job))
        return None

class Worker(Thread):
    def __init__(self, newJobsQueue, updatedJobsQueue, boss):
        Thread.__init__(self)
        self.newJobsQueue = newJobsQueue
        self.updatedJobsQueue = updatedJobsQueue
        self.currentjobs = list()
        self.runningjobs = set()
        self.boss = boss

    def run(self):
        while True:
            # Load new job ids:
            while not self.newJobsQueue.empty():
                self.currentjobs.append(self.newJobsQueue.get())

            # Launch jobs as necessary:
            while len(self.currentjobs) > 0:
                jobID, bsubline = self.currentjobs.pop()
                lsfJobID = bsub(bsubline)
                self.boss.jobIDs[(lsfJobID, None)] = jobID
                self.boss.lsfJobIDs[jobID] = (lsfJobID, None)
                self.runningjobs.add((lsfJobID, None))

            # Test known job list
            for lsfJobID in list(self.runningjobs):
                exit = getjobexitcode(lsfJobID)
                if exit is not None:
                    self.updatedJobsQueue.put((lsfJobID, exit))
                    self.runningjobs.remove(lsfJobID)

            time.sleep(1)


class LSFBatchSystem(BatchSystemSupport):
    """
    The interface for running jobs on lsf, runs all the jobs you give it as they come in,
    but in parallel.
    """
    @classmethod
    def supportsWorkerCleanup(cls):
        return False

    @classmethod
    def supportsHotDeployment(cls):
        return False

    def shutdown(self):
        pass

    def __init__(self, config, maxCores, maxMemory, maxDisk):
        super(LSFBatchSystem, self).__init__(config, maxCores, maxMemory, maxDisk)
        self.lsfResultsFile = self._getResultsFileName(config.jobStore)
        #Reset the job queue and results (initially, we do this again once we've killed the jobs)
        self.lsfResultsFileHandle = open(self.lsfResultsFile, 'w')
        self.lsfResultsFileHandle.close() #We lose any previous state in this file, and ensure the files existence
        self.currentjobs = set()
        self.obtainSystemConstants()
        self.jobIDs = dict()
        self.lsfJobIDs = dict()
        self.nextJobID = 0

        self.newJobsQueue = Queue()
        self.updatedJobsQueue = Queue()
        self.worker = Worker(self.newJobsQueue, self.updatedJobsQueue, self)
        self.worker.setDaemon(True)
        self.worker.start()

    def __des__(self):
        #Closes the file handle associated with the results file.
        self.lsfResultsFileHandle.close() #Close the results file, cos were done.

    def issueBatchJob(self, jobNode):
        jobID = self.nextJobID
        self.nextJobID += 1
        self.currentjobs.add(jobID)
        bsubline = prepareBsub(jobNode.cores, jobNode.memory, jobNode.jobName) + [jobNode.command]
        self.newJobsQueue.put((jobID, bsubline))
        time.sleep(5)
        logger.debug("Issued the job command: %s with job id: %s " % (jobNode.command, str(jobID)))
        return jobID

    def getLsfID(self, jobID):
        if not jobID in self.lsfJobIDs:
             RuntimeError("Unknown jobID, could not be converted")

        (job,task) = self.lsfJobIDs[jobID]
        if task is None:
             return str(job)
        else:
             return str(job) + "." + str(task)

    def killBatchJobs(self, jobIDs):
        """Kills the given job IDs.
        """
        for jobID in jobIDs:
            logger.debug("DEL: " + str(self.getLsfID(jobID)))
            self.currentjobs.remove(jobID)
            process = subprocess.Popen(["bkill", self.getLsfID(jobID)])
            del self.jobIDs[self.lsfJobIDs[jobID]]
            del self.lsfJobIDs[jobID]

        toKill = set(jobIDs)
        while len(toKill) > 0:
            for jobID in list(toKill):
                if getjobexitcode(self.lsfJobIDs[jobID]) is not None:
                    toKill.remove(jobID)

            if len(toKill) > 0:
                logger.warn("Tried to kill some jobs, but something happened and they are still going, "
                             "so I'll try again")
                time.sleep(5)

    def getIssuedBatchJobIDs(self):
        """A list of jobs (as jobIDs) currently issued (may be running, or maybe 
        just waiting).
        """
        return self.currentjobs

    def getRunningBatchJobIDs(self):
        """Gets a map of jobs (as jobIDs) currently running (not just waiting) 
        and a how long they have been running for (in seconds).
        """
        times = {}
        currentjobs = set()
        for x in self.getIssuedBatchJobIDs():
            if x in self.lsfJobIDs:
                currentjobs.add(self.lsfJobIDs[x])
            else:
                #not yet started
                pass
        process = subprocess.Popen(["bjobs"], stdout = subprocess.PIPE)

        for curline in process.stdout:
            items = curline.strip().split()
            if (len(items) > 9 and (items[0]) in currentjobs) and items[2] == 'RUN':
                jobstart = "/".join(items[7:9]) + '/' + str(date.today().year)
                jobstart = jobstart + ' ' + items[9]
                jobstart = time.mktime(time.strptime(jobstart,"%b/%d/%Y %H:%M"))
                jobstart = time.mktime(time.strptime(jobstart,"%m/%d/%Y %H:%M:%S"))
                times[self.jobIDs[(items[0])]] = time.time() - jobstart
        return times

    def getUpdatedBatchJob(self, maxWait):
        try:
            sgeJobID, retcode = self.updatedJobsQueue.get(timeout=maxWait)
            self.updatedJobsQueue.task_done()
            jobID, retcode = (self.jobIDs[sgeJobID], retcode)
            self.currentjobs -= {self.jobIDs[sgeJobID]}
        except Empty:
            pass
        else:
            return jobID, retcode, None

    def getWaitDuration(self):
        """We give parasol a second to catch its breath (in seconds)
        """
        #return 0.0
        return 15

    @classmethod
    def getRescueBatchJobFrequency(cls):
        """Parasol leaks jobs, but rescuing jobs involves calls to parasol list jobs and pstat2,
        making it expensive. We allow this every 10 minutes..
        """
        return 1800
    def shutdown(self):
        pass 
    def obtainSystemConstants(self):
        p = subprocess.Popen(["lshosts"], stdout = subprocess.PIPE, stderr = subprocess.STDOUT)

        line = p.stdout.readline()
        items = line.strip().split()
        num_columns = len(items)
        cpu_index = None
        mem_index = None
        for i in range(num_columns):
                if items[i] == 'ncpus':
                        cpu_index = i
                elif items[i] == 'maxmem':
                        mem_index = i

        if cpu_index is None or mem_index is None:
                RuntimeError("lshosts command does not return ncpus or maxmem columns")

        p.stdout.readline()

        self.maxCPU = 0
        self.maxMEM = MemoryString("0")
        for line in p.stdout:
                items = line.strip().split()
                if len(items) < num_columns:
                        RuntimeError("lshosts output has a varying number of columns")
                if items[cpu_index] != '-' and items[cpu_index] > self.maxCPU:
                        self.maxCPU = items[cpu_index]
                if items[mem_index] != '-' and MemoryString(items[mem_index]) > self.maxMEM:
                        self.maxMEM = MemoryString(items[mem_index])

        if self.maxCPU is 0 or self.maxMEM is 0:
                RuntimeError("lshosts returns null ncpus or maxmem info")
        logger.debug("Got the maxCPU: %s" % (self.maxMEM))<|MERGE_RESOLUTION|>--- conflicted
+++ resolved
@@ -44,18 +44,14 @@
 
     mem = '' if mem is None else '-R "select[type==X86_64 && mem > ' + str(int(mem)/1000000) + '] rusage[mem=' + str(int(mem/1000000)) + ']"'
     cpu = '' if cpu is None else '-n ' + str(int(cpu))
-<<<<<<< HEAD
     name = '' if name is None else '-J ' + name.replace(" ","_")
     bsubline = ["bsub", mem, cpu, name, "-cwd", ".", "-o", "/dev/null", "-e", "/dev/null"]
     if os.environ.get('TOIL_LSF_PROJECT') != None: #then this shit is defined
         bsubline  = bsubline + ['-P', '"' + os.environ.get('TOIL_LSF_PROJECT')+ '"']
-    logger.debug(bsubline)
-=======
-    bsubline = ["bsub", mem, cpu,"-cwd", ".", "-o", "/dev/null", "-e", "/dev/null"]
     lsfArgs = os.getenv('TOIL_LSF_ARGS')
     if lsfArgs:
         bsubline.extend(lsfArgs.split())
->>>>>>> 2aaf739a
+    logger.debug(bsubline)
     return bsubline
 
 def bsub(bsubline):
