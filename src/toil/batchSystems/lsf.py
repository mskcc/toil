# Copyright (C) 2013 by Thomas Keane (tk2@sanger.ac.uk)
#
# Permission is hereby granted, free of charge, to any person obtaining a copy
# of this software and associated documentation files (the "Software"), to deal
# in the Software without restriction, including without limitation the rights
# to use, copy, modify, merge, publish, distribute, sublicense, and/or sell
# copies of the Software, and to permit persons to whom the Software is
# furnished to do so, subject to the following conditions:
#
# The above copyright notice and this permission notice shall be included in
# all copies or substantial portions of the Software.
#
# THE SOFTWARE IS PROVIDED "AS IS", WITHOUT WARRANTY OF ANY KIND, EXPRESS OR
# IMPLIED, INCLUDING BUT NOT LIMITED TO THE WARRANTIES OF MERCHANTABILITY,
# FITNESS FOR A PARTICULAR PURPOSE AND NONINFRINGEMENT. IN NO EVENT SHALL THE
# AUTHORS OR COPYRIGHT HOLDERS BE LIABLE FOR ANY CLAIM, DAMAGES OR OTHER
# LIABILITY, WHETHER IN AN ACTION OF CONTRACT, TORT OR OTHERWISE, ARISING FROM,
# OUT OF OR IN CONNECTION WITH THE SOFTWARE OR THE USE OR OTHER DEALINGS IN
# THE SOFTWARE.
from __future__ import absolute_import
from __future__ import division
from builtins import str
from builtins import range
from past.utils import old_div
import logging
import math
from toil import subprocess
import os
import traceback

from dateutil.parser import parse
from dateutil.tz import tzlocal
from datetime import datetime

from toil.batchSystems import MemoryString
from toil.batchSystems.abstractGridEngineBatchSystem import \
        AbstractGridEngineBatchSystem
from toil.batchSystems.lsfHelper import (parse_memory_resource,
                                         parse_memory_limit,
                                         per_core_reservation)

logger = logging.getLogger(__name__)


class LSFBatchSystem(AbstractGridEngineBatchSystem):

    class Worker(AbstractGridEngineBatchSystem.Worker):
        """LSF specific AbstractGridEngineWorker methods."""

        def getRunningJobIDs(self):
            times = {}
            with self.runningJobsLock:
                currentjobs = dict((str(self.batchJobIDs[x][0]), x) for x in
                                   self.runningJobs)
            process = subprocess.Popen(
                    ["bjobs", "-o", "jobid stat start_time delimiter='|'"],
                    stdout=subprocess.PIPE)
            stdout, _ = process.communicate()

            for curline in stdout.decode('utf-8').split('\n'):
                items = curline.strip().split('|')
                if items[0] in currentjobs and items[1] == 'RUN':
                    jobstart = parse(items[2], default=datetime.now(tzlocal()))
                    times[currentjobs[items[0]]] = datetime.now(tzlocal()) \
                        - jobstart
            return times

        def killJob(self, jobID):
            subprocess.check_call(['bkill', self.getBatchSystemID(jobID)])

        def prepareSubmission(self, cpu, memory, jobID, command):
            return self.prepareBsub(cpu, memory, jobID) + [command]

        def submitJob(self, subLine):
            combinedEnv = self.boss.environment
            combinedEnv.update(os.environ)
            process = subprocess.Popen(subLine, stdout=subprocess.PIPE,
                                       env=combinedEnv)
            line = process.stdout.readline().decode('utf-8')
            logger.debug("BSUB: " + line)
	    try:
		result = int(line.strip().split()[1].strip('<>'))
		logger.debug("Got the job id: {}".format(result))
	    except Exception:
		logger.error("Could not submit job:\n{}".format(traceback.format_exc()))
		result = "NOT_SUBMITTED"
            return result

        def getJobExitCode(self, lsfJobID):
            # the task is set as part of the job ID if using getBatchSystemID()
	    if lsfJobID == "NOT_SUBMITTED":
		logger.error("bjobs detected job failed to submit")
		return 1
            job, task = (lsfJobID, None)
            if '.' in lsfJobID:
                job, task = lsfJobID.split('.', 1)

            # first try bjobs to find out job state
            args = ["bjobs", "-l", str(job)]
            logger.debug("Checking job exit code for job via bjobs: "
                         "{}".format(job))
            process = subprocess.Popen(args, stdout=subprocess.PIPE,
                                       stderr=subprocess.STDOUT)
            output = process.stdout.read().decode('utf-8').replace("\n                     ", "")
            process_output = output.split('\n')
            started = 0
            for line in process_output:
                if "Done successfully" in line or "Status <DONE>" in line:
                    logger.debug("bjobs detected job completed for job: "
                                 "{}".format(job))
                    return 0
                elif "New job is waiting for scheduling" in line:
                    logger.debug("bjobs detected job pending scheduling for "
                                 "job: {}".format(job))
                    return None
                elif "PENDING REASONS" in line or "Status <PEND>" in line:
                    logger.debug("bjobs detected job pending for job: "
                                 "{}".format(job))
                    return None
                elif "Exited with exit code" in line or "Status <EXIT>" in line:
                    exit = int(line[line.find("Exited with exit code ")+22:]
                               .split('.')[0])
                    logger.error("bjobs detected job exit code "
                                 "{} for job {}".format(exit, job))
                    return exit
                elif "Completed <exit>" in line:
                    logger.error("bjobs detected job failed for job: "
                                 "{}".format(job))
                    return 1
                elif line.find("Started on ") > -1 or "Status <RUN>" in line:
                    started = 1
            if started == 1:
                logger.debug("bjobs detected job started but not completed: "
                             "{}".format(job))
                return None

            # if not found in bjobs, then try bacct (slower than bjobs)
            logger.debug("bjobs failed to detect job - trying bacct: "
                         "{}".format(job))

            args = ["bacct", "-l", str(job)]
            process = subprocess.Popen(args, stdout=subprocess.PIPE,
                                       stderr=subprocess.STDOUT)
            output = process.stdout.read().decode('utf-8')
            process_output = output.split('\n')
            for line in process_output:
                if line.find("Completed <done>") > -1 or line.find("<DONE>") > -1:
                    logger.debug("Detected job completed for job: "
                                 "{}".format(job))
                    return 0
                elif line.find("Completed <exit>") > -1 or line.find("<EXIT>") > -1:
                    logger.error("Detected job failed for job: "
                                 "{}".format(job))
                    return 1
            logger.debug("Can't determine exit code for job or job still "
                         "running: {}".format(job))
            return None

        """
        Implementation-specific helper methods
        """
        def prepareBsub(self, cpu, mem, jobID):
            """
            Make a bsub commandline to execute.

            params:
              cpu: number of cores needed
              mem: number of bytes of memory needed
              jobID: ID number of the job
            """
            if mem:
                if per_core_reservation():
                    mem = float(mem)/1024**3/math.ceil(cpu)
                    mem_resource = parse_memory_resource(mem)
                    mem_limit = parse_memory_limit(mem)
                else:
                    mem = old_div(float(mem), 1024**3)
                    mem_resource = parse_memory_resource(mem)
                    mem_limit = parse_memory_limit(mem)
<<<<<<< HEAD
=======

>>>>>>> 45022c4a
                bsubMem = ['-R', 'select[mem > {m}] '
                           'rusage[mem={m}]'.format(m=mem_resource),
                           '-M', str(mem_limit)]
            else:
                bsubMem = []
            bsubCpu = [] if cpu is None else ['-n', str(math.ceil(cpu))]
            bsubline = ["bsub", "-cwd", ".", "-J", "toil_job_{}".format(jobID)]
            bsubline.extend(bsubMem)
            bsubline.extend(bsubCpu)
            stdoutfile = self.boss.formatStdOutErrPath(jobID, 'lsf', '%J', 'std_output')
            stderrfile = self.boss.formatStdOutErrPath(jobID, 'lsf', '%J', 'std_error')
            bsubline.extend(['-o', stdoutfile, '-e', stderrfile])
            lsfArgs = os.getenv('TOIL_LSF_ARGS')
            if lsfArgs:
                bsubline.extend(lsfArgs.split())
            return bsubline

    def getWaitDuration(self):
        """We give LSF a second to catch its breath (in seconds)"""
        return 20

    @classmethod
    def obtainSystemConstants(cls):
        p = subprocess.Popen(["lshosts"], stdout=subprocess.PIPE,
                             stderr=subprocess.STDOUT)

        line = p.stdout.readline().decode('utf-8')
        items = line.strip().split()
        num_columns = len(items)
        cpu_index = None
        mem_index = None
        for i in range(num_columns):
                if items[i] == 'ncpus':
                        cpu_index = i
                elif items[i] == 'maxmem':
                        mem_index = i

        if cpu_index is None or mem_index is None:
                RuntimeError("lshosts command does not return ncpus or maxmem "
                             "columns")

        # p.stdout.readline().decode('utf-8')

        maxCPU = 0
        maxMEM = MemoryString("0")
        for line in p.stdout:
            split_items = line.strip().split()
            items = [item.decode('utf-8') for item in split_items if isinstance(item, bytes)]
            if len(items) < num_columns:
                RuntimeError("lshosts output has a varying number of "
                             "columns")
            if items[cpu_index] != '-' and int(items[cpu_index]) > int(maxCPU):
                maxCPU = items[cpu_index]
            if (items[mem_index] != '-' and
                MemoryString(items[mem_index]) > maxMEM):
                maxMEM = MemoryString(items[mem_index])

        if maxCPU is 0 or maxMEM is 0:
                RuntimeError("lshosts returns null ncpus or maxmem info")
        logger.debug("Got the maxMEM: {}".format(maxMEM))
        logger.debug("Got the maxCPU: {}".format(maxCPU))

        return maxCPU, maxMEM<|MERGE_RESOLUTION|>--- conflicted
+++ resolved
@@ -177,10 +177,7 @@
                     mem = old_div(float(mem), 1024**3)
                     mem_resource = parse_memory_resource(mem)
                     mem_limit = parse_memory_limit(mem)
-<<<<<<< HEAD
-=======
-
->>>>>>> 45022c4a
+
                 bsubMem = ['-R', 'select[mem > {m}] '
                            'rusage[mem={m}]'.format(m=mem_resource),
                            '-M', str(mem_limit)]
