--- conflicted
+++ resolved
@@ -154,19 +154,11 @@
 
 # The auto-deployment test needs the docker appliance
 test: check_venv check_build_reqs docker
-<<<<<<< HEAD
-	TOIL_APPLIANCE_SELF=$(docker_registry)/$(docker_base_name):$(docker_tag) \
-=======
->>>>>>> fe8da483
 	TRAVIS=true \
 	    $(python) -m pytest --cov=toil $(pytest_args_local) $(tests)
 
 # For running integration tests locally in series (uses the -s argument for pyTest)
 integration_test_local: check_venv check_build_reqs sdist push_docker
-<<<<<<< HEAD
-	TOIL_TEST_INTEGRATIVE=True \
-=======
->>>>>>> fe8da483
 	TRAVIS=true \
 	    $(python) run_tests.py --local integration-test $(tests)
 
